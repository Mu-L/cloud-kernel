/*
 *  linux/arch/arm/plat-omap/clock.c
 *
 *  Copyright (C) 2004 - 2008 Nokia corporation
 *  Written by Tuukka Tikkanen <tuukka.tikkanen@elektrobit.com>
 *
 *  Modified for omap shared clock framework by Tony Lindgren <tony@atomide.com>
 *
 * This program is free software; you can redistribute it and/or modify
 * it under the terms of the GNU General Public License version 2 as
 * published by the Free Software Foundation.
 */
#include <linux/kernel.h>
#include <linux/init.h>
#include <linux/module.h>
#include <linux/list.h>
#include <linux/errno.h>
#include <linux/err.h>
#include <linux/string.h>
#include <linux/clk.h>
#include <linux/mutex.h>
#include <linux/platform_device.h>
#include <linux/cpufreq.h>
#include <linux/debugfs.h>
#include <linux/io.h>

#include <plat/clock.h>

static LIST_HEAD(clocks);
static DEFINE_MUTEX(clocks_mutex);
static DEFINE_SPINLOCK(clockfw_lock);

static struct clk_functions *arch_clock;

/*-------------------------------------------------------------------------
 * Standard clock functions defined in include/linux/clk.h
 *-------------------------------------------------------------------------*/

<<<<<<< HEAD
/* This functions is moved to arch/arm/common/clkdev.c. For OMAP4 since
 * clock framework is not up , it is defined here to avoid rework in
 * every driver. Also dummy prcm reset function is added */

=======
>>>>>>> 6be32571
int clk_enable(struct clk *clk)
{
	unsigned long flags;
	int ret = 0;

	if (clk == NULL || IS_ERR(clk))
		return -EINVAL;

	spin_lock_irqsave(&clockfw_lock, flags);
	if (arch_clock->clk_enable)
		ret = arch_clock->clk_enable(clk);
	spin_unlock_irqrestore(&clockfw_lock, flags);

	return ret;
}
EXPORT_SYMBOL(clk_enable);

void clk_disable(struct clk *clk)
{
	unsigned long flags;

	if (clk == NULL || IS_ERR(clk))
		return;

	spin_lock_irqsave(&clockfw_lock, flags);
	if (clk->usecount == 0) {
		printk(KERN_ERR "Trying disable clock %s with 0 usecount\n",
		       clk->name);
		WARN_ON(1);
		goto out;
	}

	if (arch_clock->clk_disable)
		arch_clock->clk_disable(clk);

out:
	spin_unlock_irqrestore(&clockfw_lock, flags);
}
EXPORT_SYMBOL(clk_disable);

unsigned long clk_get_rate(struct clk *clk)
{
	unsigned long flags;
	unsigned long ret = 0;

	if (clk == NULL || IS_ERR(clk))
		return 0;

	spin_lock_irqsave(&clockfw_lock, flags);
	ret = clk->rate;
	spin_unlock_irqrestore(&clockfw_lock, flags);

	return ret;
}
EXPORT_SYMBOL(clk_get_rate);

/*-------------------------------------------------------------------------
 * Optional clock functions defined in include/linux/clk.h
 *-------------------------------------------------------------------------*/

long clk_round_rate(struct clk *clk, unsigned long rate)
{
	unsigned long flags;
	long ret = 0;

	if (clk == NULL || IS_ERR(clk))
		return ret;

	spin_lock_irqsave(&clockfw_lock, flags);
	if (arch_clock->clk_round_rate)
		ret = arch_clock->clk_round_rate(clk, rate);
	spin_unlock_irqrestore(&clockfw_lock, flags);

	return ret;
}
EXPORT_SYMBOL(clk_round_rate);

int clk_set_rate(struct clk *clk, unsigned long rate)
{
	unsigned long flags;
	int ret = -EINVAL;

	if (clk == NULL || IS_ERR(clk))
		return ret;

	spin_lock_irqsave(&clockfw_lock, flags);
	if (arch_clock->clk_set_rate)
		ret = arch_clock->clk_set_rate(clk, rate);
	if (ret == 0) {
		if (clk->recalc)
			clk->rate = clk->recalc(clk);
		propagate_rate(clk);
	}
	spin_unlock_irqrestore(&clockfw_lock, flags);

	return ret;
}
EXPORT_SYMBOL(clk_set_rate);

int clk_set_parent(struct clk *clk, struct clk *parent)
{
	unsigned long flags;
	int ret = -EINVAL;

	if (cpu_is_omap44xx())
	/* OMAP4 clk framework not supported yet */
		return 0;
	if (clk == NULL || IS_ERR(clk) || parent == NULL || IS_ERR(parent))
		return ret;

	spin_lock_irqsave(&clockfw_lock, flags);
	if (clk->usecount == 0) {
		if (arch_clock->clk_set_parent)
			ret = arch_clock->clk_set_parent(clk, parent);
		if (ret == 0) {
			if (clk->recalc)
				clk->rate = clk->recalc(clk);
			propagate_rate(clk);
		}
	} else
		ret = -EBUSY;
	spin_unlock_irqrestore(&clockfw_lock, flags);

	return ret;
}
EXPORT_SYMBOL(clk_set_parent);

struct clk *clk_get_parent(struct clk *clk)
{
	return clk->parent;
}
EXPORT_SYMBOL(clk_get_parent);

/*-------------------------------------------------------------------------
 * OMAP specific clock functions shared between omap1 and omap2
 *-------------------------------------------------------------------------*/

unsigned int __initdata mpurate;

/*
 * By default we use the rate set by the bootloader.
 * You can override this with mpurate= cmdline option.
 */
static int __init omap_clk_setup(char *str)
{
	get_option(&str, &mpurate);

	if (!mpurate)
		return 1;

	if (mpurate < 1000)
		mpurate *= 1000000;

	return 1;
}
__setup("mpurate=", omap_clk_setup);

/* Used for clocks that always have same value as the parent clock */
unsigned long followparent_recalc(struct clk *clk)
{
	return clk->parent->rate;
}

void clk_reparent(struct clk *child, struct clk *parent)
{
	list_del_init(&child->sibling);
	if (parent)
		list_add(&child->sibling, &parent->children);
	child->parent = parent;

	/* now do the debugfs renaming to reattach the child
	   to the proper parent */
}

/* Propagate rate to children */
void propagate_rate(struct clk * tclk)
{
	struct clk *clkp;

	list_for_each_entry(clkp, &tclk->children, sibling) {
		if (clkp->recalc)
			clkp->rate = clkp->recalc(clkp);
		propagate_rate(clkp);
	}
}

static LIST_HEAD(root_clks);

/**
 * recalculate_root_clocks - recalculate and propagate all root clocks
 *
 * Recalculates all root clocks (clocks with no parent), which if the
 * clock's .recalc is set correctly, should also propagate their rates.
 * Called at init.
 */
void recalculate_root_clocks(void)
{
	struct clk *clkp;

	list_for_each_entry(clkp, &root_clks, sibling) {
		if (clkp->recalc)
			clkp->rate = clkp->recalc(clkp);
		propagate_rate(clkp);
	}
}

/**
 * clk_preinit - initialize any fields in the struct clk before clk init
 * @clk: struct clk * to initialize
 *
 * Initialize any struct clk fields needed before normal clk initialization
 * can run.  No return value.
 */
void clk_preinit(struct clk *clk)
{
	INIT_LIST_HEAD(&clk->children);
}

int clk_register(struct clk *clk)
{
	if (clk == NULL || IS_ERR(clk))
		return -EINVAL;

	/*
	 * trap out already registered clocks
	 */
	if (clk->node.next || clk->node.prev)
		return 0;

	mutex_lock(&clocks_mutex);
	if (clk->parent)
		list_add(&clk->sibling, &clk->parent->children);
	else
		list_add(&clk->sibling, &root_clks);

	list_add(&clk->node, &clocks);
	if (clk->init)
		clk->init(clk);
	mutex_unlock(&clocks_mutex);

	return 0;
}
EXPORT_SYMBOL(clk_register);

void clk_unregister(struct clk *clk)
{
	if (clk == NULL || IS_ERR(clk))
		return;

	mutex_lock(&clocks_mutex);
	list_del(&clk->sibling);
	list_del(&clk->node);
	mutex_unlock(&clocks_mutex);
}
EXPORT_SYMBOL(clk_unregister);

void clk_enable_init_clocks(void)
{
	struct clk *clkp;

	list_for_each_entry(clkp, &clocks, node) {
		if (clkp->flags & ENABLE_ON_INIT)
			clk_enable(clkp);
	}
}

/*
 * Low level helpers
 */
static int clkll_enable_null(struct clk *clk)
{
	return 0;
}

static void clkll_disable_null(struct clk *clk)
{
}

const struct clkops clkops_null = {
	.enable		= clkll_enable_null,
	.disable	= clkll_disable_null,
};

#ifdef CONFIG_CPU_FREQ
void clk_init_cpufreq_table(struct cpufreq_frequency_table **table)
{
	unsigned long flags;

	spin_lock_irqsave(&clockfw_lock, flags);
	if (arch_clock->clk_init_cpufreq_table)
		arch_clock->clk_init_cpufreq_table(table);
	spin_unlock_irqrestore(&clockfw_lock, flags);
}

void clk_exit_cpufreq_table(struct cpufreq_frequency_table **table)
{
	unsigned long flags;

	spin_lock_irqsave(&clockfw_lock, flags);
	if (arch_clock->clk_exit_cpufreq_table)
		arch_clock->clk_exit_cpufreq_table(table);
	spin_unlock_irqrestore(&clockfw_lock, flags);
}
#endif

/*-------------------------------------------------------------------------*/

#ifdef CONFIG_OMAP_RESET_CLOCKS
/*
 * Disable any unused clocks left on by the bootloader
 */
static int __init clk_disable_unused(void)
{
	struct clk *ck;
	unsigned long flags;

	list_for_each_entry(ck, &clocks, node) {
		if (ck->ops == &clkops_null)
			continue;

		if (ck->usecount > 0 || ck->enable_reg == 0)
			continue;

		spin_lock_irqsave(&clockfw_lock, flags);
		if (arch_clock->clk_disable_unused)
			arch_clock->clk_disable_unused(ck);
		spin_unlock_irqrestore(&clockfw_lock, flags);
	}

	return 0;
}
late_initcall(clk_disable_unused);
#endif

int __init clk_init(struct clk_functions * custom_clocks)
{
	if (!custom_clocks) {
		printk(KERN_ERR "No custom clock functions registered\n");
		BUG();
	}

	arch_clock = custom_clocks;

	return 0;
}

#if defined(CONFIG_PM_DEBUG) && defined(CONFIG_DEBUG_FS)
/*
 *	debugfs support to trace clock tree hierarchy and attributes
 */
static struct dentry *clk_debugfs_root;

static int clk_debugfs_register_one(struct clk *c)
{
	int err;
	struct dentry *d, *child;
	struct clk *pa = c->parent;
	char s[255];
	char *p = s;

	p += sprintf(p, "%s", c->name);
	if (c->id != 0)
		sprintf(p, ":%d", c->id);
	d = debugfs_create_dir(s, pa ? pa->dent : clk_debugfs_root);
	if (!d)
		return -ENOMEM;
	c->dent = d;

	d = debugfs_create_u8("usecount", S_IRUGO, c->dent, (u8 *)&c->usecount);
	if (!d) {
		err = -ENOMEM;
		goto err_out;
	}
	d = debugfs_create_u32("rate", S_IRUGO, c->dent, (u32 *)&c->rate);
	if (!d) {
		err = -ENOMEM;
		goto err_out;
	}
	d = debugfs_create_x32("flags", S_IRUGO, c->dent, (u32 *)&c->flags);
	if (!d) {
		err = -ENOMEM;
		goto err_out;
	}
	return 0;

err_out:
	d = c->dent;
	list_for_each_entry(child, &d->d_subdirs, d_u.d_child)
		debugfs_remove(child);
	debugfs_remove(c->dent);
	return err;
}

static int clk_debugfs_register(struct clk *c)
{
	int err;
	struct clk *pa = c->parent;

	if (pa && !pa->dent) {
		err = clk_debugfs_register(pa);
		if (err)
			return err;
	}

	if (!c->dent) {
		err = clk_debugfs_register_one(c);
		if (err)
			return err;
	}
	return 0;
}

static int __init clk_debugfs_init(void)
{
	struct clk *c;
	struct dentry *d;
	int err;

	d = debugfs_create_dir("clock", NULL);
	if (!d)
		return -ENOMEM;
	clk_debugfs_root = d;

	list_for_each_entry(c, &clocks, node) {
		err = clk_debugfs_register(c);
		if (err)
			goto err_out;
	}
	return 0;
err_out:
	debugfs_remove_recursive(clk_debugfs_root);
	return err;
}
late_initcall(clk_debugfs_init);

#endif /* defined(CONFIG_PM_DEBUG) && defined(CONFIG_DEBUG_FS) */<|MERGE_RESOLUTION|>--- conflicted
+++ resolved
@@ -36,13 +36,6 @@
  * Standard clock functions defined in include/linux/clk.h
  *-------------------------------------------------------------------------*/
 
-<<<<<<< HEAD
-/* This functions is moved to arch/arm/common/clkdev.c. For OMAP4 since
- * clock framework is not up , it is defined here to avoid rework in
- * every driver. Also dummy prcm reset function is added */
-
-=======
->>>>>>> 6be32571
 int clk_enable(struct clk *clk)
 {
 	unsigned long flags;
