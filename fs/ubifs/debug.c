/*
 * This file is part of UBIFS.
 *
 * Copyright (C) 2006-2008 Nokia Corporation
 *
 * This program is free software; you can redistribute it and/or modify it
 * under the terms of the GNU General Public License version 2 as published by
 * the Free Software Foundation.
 *
 * This program is distributed in the hope that it will be useful, but WITHOUT
 * ANY WARRANTY; without even the implied warranty of MERCHANTABILITY or
 * FITNESS FOR A PARTICULAR PURPOSE.  See the GNU General Public License for
 * more details.
 *
 * You should have received a copy of the GNU General Public License along with
 * this program; if not, write to the Free Software Foundation, Inc., 51
 * Franklin St, Fifth Floor, Boston, MA 02110-1301 USA
 *
 * Authors: Artem Bityutskiy (Битюцкий Артём)
 *          Adrian Hunter
 */

/*
 * This file implements most of the debugging stuff which is compiled in only
 * when it is enabled. But some debugging check functions are implemented in
 * corresponding subsystem, just because they are closely related and utilize
 * various local functions of those subsystems.
 */

#include <linux/module.h>
#include <linux/debugfs.h>
#include <linux/math64.h>
#include <linux/uaccess.h>
#include <linux/random.h>
#include "ubifs.h"

static DEFINE_SPINLOCK(dbg_lock);

static const char *get_key_fmt(int fmt)
{
	switch (fmt) {
	case UBIFS_SIMPLE_KEY_FMT:
		return "simple";
	default:
		return "unknown/invalid format";
	}
}

static const char *get_key_hash(int hash)
{
	switch (hash) {
	case UBIFS_KEY_HASH_R5:
		return "R5";
	case UBIFS_KEY_HASH_TEST:
		return "test";
	default:
		return "unknown/invalid name hash";
	}
}

static const char *get_key_type(int type)
{
	switch (type) {
	case UBIFS_INO_KEY:
		return "inode";
	case UBIFS_DENT_KEY:
		return "direntry";
	case UBIFS_XENT_KEY:
		return "xentry";
	case UBIFS_DATA_KEY:
		return "data";
	case UBIFS_TRUN_KEY:
		return "truncate";
	default:
		return "unknown/invalid key";
	}
}

static const char *get_dent_type(int type)
{
	switch (type) {
	case UBIFS_ITYPE_REG:
		return "file";
	case UBIFS_ITYPE_DIR:
		return "dir";
	case UBIFS_ITYPE_LNK:
		return "symlink";
	case UBIFS_ITYPE_BLK:
		return "blkdev";
	case UBIFS_ITYPE_CHR:
		return "char dev";
	case UBIFS_ITYPE_FIFO:
		return "fifo";
	case UBIFS_ITYPE_SOCK:
		return "socket";
	default:
		return "unknown/invalid type";
	}
}

const char *dbg_snprintf_key(const struct ubifs_info *c,
			     const union ubifs_key *key, char *buffer, int len)
{
	char *p = buffer;
	int type = key_type(c, key);

	if (c->key_fmt == UBIFS_SIMPLE_KEY_FMT) {
		switch (type) {
		case UBIFS_INO_KEY:
			len -= snprintf(p, len, "(%lu, %s)",
					(unsigned long)key_inum(c, key),
					get_key_type(type));
			break;
		case UBIFS_DENT_KEY:
		case UBIFS_XENT_KEY:
			len -= snprintf(p, len, "(%lu, %s, %#08x)",
					(unsigned long)key_inum(c, key),
					get_key_type(type), key_hash(c, key));
			break;
		case UBIFS_DATA_KEY:
			len -= snprintf(p, len, "(%lu, %s, %u)",
					(unsigned long)key_inum(c, key),
					get_key_type(type), key_block(c, key));
			break;
		case UBIFS_TRUN_KEY:
			len -= snprintf(p, len, "(%lu, %s)",
					(unsigned long)key_inum(c, key),
					get_key_type(type));
			break;
		default:
			len -= snprintf(p, len, "(bad key type: %#08x, %#08x)",
					key->u32[0], key->u32[1]);
		}
	} else
		len -= snprintf(p, len, "bad key format %d", c->key_fmt);
	ubifs_assert(len > 0);
	return p;
}

const char *dbg_ntype(int type)
{
	switch (type) {
	case UBIFS_PAD_NODE:
		return "padding node";
	case UBIFS_SB_NODE:
		return "superblock node";
	case UBIFS_MST_NODE:
		return "master node";
	case UBIFS_REF_NODE:
		return "reference node";
	case UBIFS_INO_NODE:
		return "inode node";
	case UBIFS_DENT_NODE:
		return "direntry node";
	case UBIFS_XENT_NODE:
		return "xentry node";
	case UBIFS_DATA_NODE:
		return "data node";
	case UBIFS_TRUN_NODE:
		return "truncate node";
	case UBIFS_IDX_NODE:
		return "indexing node";
	case UBIFS_CS_NODE:
		return "commit start node";
	case UBIFS_ORPH_NODE:
		return "orphan node";
	default:
		return "unknown node";
	}
}

static const char *dbg_gtype(int type)
{
	switch (type) {
	case UBIFS_NO_NODE_GROUP:
		return "no node group";
	case UBIFS_IN_NODE_GROUP:
		return "in node group";
	case UBIFS_LAST_OF_NODE_GROUP:
		return "last of node group";
	default:
		return "unknown";
	}
}

const char *dbg_cstate(int cmt_state)
{
	switch (cmt_state) {
	case COMMIT_RESTING:
		return "commit resting";
	case COMMIT_BACKGROUND:
		return "background commit requested";
	case COMMIT_REQUIRED:
		return "commit required";
	case COMMIT_RUNNING_BACKGROUND:
		return "BACKGROUND commit running";
	case COMMIT_RUNNING_REQUIRED:
		return "commit running and required";
	case COMMIT_BROKEN:
		return "broken commit";
	default:
		return "unknown commit state";
	}
}

const char *dbg_jhead(int jhead)
{
	switch (jhead) {
	case GCHD:
		return "0 (GC)";
	case BASEHD:
		return "1 (base)";
	case DATAHD:
		return "2 (data)";
	default:
		return "unknown journal head";
	}
}

static void dump_ch(const struct ubifs_ch *ch)
{
	printk(KERN_ERR "\tmagic          %#x\n", le32_to_cpu(ch->magic));
	printk(KERN_ERR "\tcrc            %#x\n", le32_to_cpu(ch->crc));
	printk(KERN_ERR "\tnode_type      %d (%s)\n", ch->node_type,
	       dbg_ntype(ch->node_type));
	printk(KERN_ERR "\tgroup_type     %d (%s)\n", ch->group_type,
	       dbg_gtype(ch->group_type));
	printk(KERN_ERR "\tsqnum          %llu\n",
	       (unsigned long long)le64_to_cpu(ch->sqnum));
	printk(KERN_ERR "\tlen            %u\n", le32_to_cpu(ch->len));
}

void ubifs_dump_inode(struct ubifs_info *c, const struct inode *inode)
{
	const struct ubifs_inode *ui = ubifs_inode(inode);
	struct qstr nm = { .name = NULL };
	union ubifs_key key;
	struct ubifs_dent_node *dent, *pdent = NULL;
	int count = 2;

	printk(KERN_ERR "Dump in-memory inode:");
	printk(KERN_ERR "\tinode          %lu\n", inode->i_ino);
	printk(KERN_ERR "\tsize           %llu\n",
	       (unsigned long long)i_size_read(inode));
	printk(KERN_ERR "\tnlink          %u\n", inode->i_nlink);
	printk(KERN_ERR "\tuid            %u\n", (unsigned int)inode->i_uid);
	printk(KERN_ERR "\tgid            %u\n", (unsigned int)inode->i_gid);
	printk(KERN_ERR "\tatime          %u.%u\n",
	       (unsigned int)inode->i_atime.tv_sec,
	       (unsigned int)inode->i_atime.tv_nsec);
	printk(KERN_ERR "\tmtime          %u.%u\n",
	       (unsigned int)inode->i_mtime.tv_sec,
	       (unsigned int)inode->i_mtime.tv_nsec);
	printk(KERN_ERR "\tctime          %u.%u\n",
	       (unsigned int)inode->i_ctime.tv_sec,
	       (unsigned int)inode->i_ctime.tv_nsec);
	printk(KERN_ERR "\tcreat_sqnum    %llu\n", ui->creat_sqnum);
	printk(KERN_ERR "\txattr_size     %u\n", ui->xattr_size);
	printk(KERN_ERR "\txattr_cnt      %u\n", ui->xattr_cnt);
	printk(KERN_ERR "\txattr_names    %u\n", ui->xattr_names);
	printk(KERN_ERR "\tdirty          %u\n", ui->dirty);
	printk(KERN_ERR "\txattr          %u\n", ui->xattr);
	printk(KERN_ERR "\tbulk_read      %u\n", ui->xattr);
	printk(KERN_ERR "\tsynced_i_size  %llu\n",
	       (unsigned long long)ui->synced_i_size);
	printk(KERN_ERR "\tui_size        %llu\n",
	       (unsigned long long)ui->ui_size);
	printk(KERN_ERR "\tflags          %d\n", ui->flags);
	printk(KERN_ERR "\tcompr_type     %d\n", ui->compr_type);
	printk(KERN_ERR "\tlast_page_read %lu\n", ui->last_page_read);
	printk(KERN_ERR "\tread_in_a_row  %lu\n", ui->read_in_a_row);
	printk(KERN_ERR "\tdata_len       %d\n", ui->data_len);

	if (!S_ISDIR(inode->i_mode))
		return;

	printk(KERN_ERR "List of directory entries:\n");
	ubifs_assert(!mutex_is_locked(&c->tnc_mutex));

	lowest_dent_key(c, &key, inode->i_ino);
	while (1) {
		dent = ubifs_tnc_next_ent(c, &key, &nm);
		if (IS_ERR(dent)) {
			if (PTR_ERR(dent) != -ENOENT)
				printk(KERN_ERR "error %ld\n", PTR_ERR(dent));
			break;
		}

		printk(KERN_ERR "\t%d: %s (%s)\n",
		       count++, dent->name, get_dent_type(dent->type));

		nm.name = dent->name;
		nm.len = le16_to_cpu(dent->nlen);
		kfree(pdent);
		pdent = dent;
		key_read(c, &dent->key, &key);
	}
	kfree(pdent);
}

void ubifs_dump_node(const struct ubifs_info *c, const void *node)
{
	int i, n;
	union ubifs_key key;
	const struct ubifs_ch *ch = node;
	char key_buf[DBG_KEY_BUF_LEN];

	if (dbg_is_tst_rcvry(c))
		return;

	/* If the magic is incorrect, just hexdump the first bytes */
	if (le32_to_cpu(ch->magic) != UBIFS_NODE_MAGIC) {
		printk(KERN_ERR "Not a node, first %zu bytes:", UBIFS_CH_SZ);
		print_hex_dump(KERN_ERR, "", DUMP_PREFIX_OFFSET, 32, 1,
			       (void *)node, UBIFS_CH_SZ, 1);
		return;
	}

	spin_lock(&dbg_lock);
	dump_ch(node);

	switch (ch->node_type) {
	case UBIFS_PAD_NODE:
	{
		const struct ubifs_pad_node *pad = node;

		printk(KERN_ERR "\tpad_len        %u\n",
		       le32_to_cpu(pad->pad_len));
		break;
	}
	case UBIFS_SB_NODE:
	{
		const struct ubifs_sb_node *sup = node;
		unsigned int sup_flags = le32_to_cpu(sup->flags);

		printk(KERN_ERR "\tkey_hash       %d (%s)\n",
		       (int)sup->key_hash, get_key_hash(sup->key_hash));
		printk(KERN_ERR "\tkey_fmt        %d (%s)\n",
		       (int)sup->key_fmt, get_key_fmt(sup->key_fmt));
		printk(KERN_ERR "\tflags          %#x\n", sup_flags);
		printk(KERN_ERR "\t  big_lpt      %u\n",
		       !!(sup_flags & UBIFS_FLG_BIGLPT));
		printk(KERN_ERR "\t  space_fixup  %u\n",
		       !!(sup_flags & UBIFS_FLG_SPACE_FIXUP));
		printk(KERN_ERR "\tmin_io_size    %u\n",
		       le32_to_cpu(sup->min_io_size));
		printk(KERN_ERR "\tleb_size       %u\n",
		       le32_to_cpu(sup->leb_size));
		printk(KERN_ERR "\tleb_cnt        %u\n",
		       le32_to_cpu(sup->leb_cnt));
		printk(KERN_ERR "\tmax_leb_cnt    %u\n",
		       le32_to_cpu(sup->max_leb_cnt));
		printk(KERN_ERR "\tmax_bud_bytes  %llu\n",
		       (unsigned long long)le64_to_cpu(sup->max_bud_bytes));
		printk(KERN_ERR "\tlog_lebs       %u\n",
		       le32_to_cpu(sup->log_lebs));
		printk(KERN_ERR "\tlpt_lebs       %u\n",
		       le32_to_cpu(sup->lpt_lebs));
		printk(KERN_ERR "\torph_lebs      %u\n",
		       le32_to_cpu(sup->orph_lebs));
		printk(KERN_ERR "\tjhead_cnt      %u\n",
		       le32_to_cpu(sup->jhead_cnt));
		printk(KERN_ERR "\tfanout         %u\n",
		       le32_to_cpu(sup->fanout));
		printk(KERN_ERR "\tlsave_cnt      %u\n",
		       le32_to_cpu(sup->lsave_cnt));
		printk(KERN_ERR "\tdefault_compr  %u\n",
		       (int)le16_to_cpu(sup->default_compr));
		printk(KERN_ERR "\trp_size        %llu\n",
		       (unsigned long long)le64_to_cpu(sup->rp_size));
		printk(KERN_ERR "\trp_uid         %u\n",
		       le32_to_cpu(sup->rp_uid));
		printk(KERN_ERR "\trp_gid         %u\n",
		       le32_to_cpu(sup->rp_gid));
		printk(KERN_ERR "\tfmt_version    %u\n",
		       le32_to_cpu(sup->fmt_version));
		printk(KERN_ERR "\ttime_gran      %u\n",
		       le32_to_cpu(sup->time_gran));
		printk(KERN_ERR "\tUUID           %pUB\n",
		       sup->uuid);
		break;
	}
	case UBIFS_MST_NODE:
	{
		const struct ubifs_mst_node *mst = node;

		printk(KERN_ERR "\thighest_inum   %llu\n",
		       (unsigned long long)le64_to_cpu(mst->highest_inum));
		printk(KERN_ERR "\tcommit number  %llu\n",
		       (unsigned long long)le64_to_cpu(mst->cmt_no));
		printk(KERN_ERR "\tflags          %#x\n",
		       le32_to_cpu(mst->flags));
		printk(KERN_ERR "\tlog_lnum       %u\n",
		       le32_to_cpu(mst->log_lnum));
		printk(KERN_ERR "\troot_lnum      %u\n",
		       le32_to_cpu(mst->root_lnum));
		printk(KERN_ERR "\troot_offs      %u\n",
		       le32_to_cpu(mst->root_offs));
		printk(KERN_ERR "\troot_len       %u\n",
		       le32_to_cpu(mst->root_len));
		printk(KERN_ERR "\tgc_lnum        %u\n",
		       le32_to_cpu(mst->gc_lnum));
		printk(KERN_ERR "\tihead_lnum     %u\n",
		       le32_to_cpu(mst->ihead_lnum));
		printk(KERN_ERR "\tihead_offs     %u\n",
		       le32_to_cpu(mst->ihead_offs));
		printk(KERN_ERR "\tindex_size     %llu\n",
		       (unsigned long long)le64_to_cpu(mst->index_size));
		printk(KERN_ERR "\tlpt_lnum       %u\n",
		       le32_to_cpu(mst->lpt_lnum));
		printk(KERN_ERR "\tlpt_offs       %u\n",
		       le32_to_cpu(mst->lpt_offs));
		printk(KERN_ERR "\tnhead_lnum     %u\n",
		       le32_to_cpu(mst->nhead_lnum));
		printk(KERN_ERR "\tnhead_offs     %u\n",
		       le32_to_cpu(mst->nhead_offs));
		printk(KERN_ERR "\tltab_lnum      %u\n",
		       le32_to_cpu(mst->ltab_lnum));
		printk(KERN_ERR "\tltab_offs      %u\n",
		       le32_to_cpu(mst->ltab_offs));
		printk(KERN_ERR "\tlsave_lnum     %u\n",
		       le32_to_cpu(mst->lsave_lnum));
		printk(KERN_ERR "\tlsave_offs     %u\n",
		       le32_to_cpu(mst->lsave_offs));
		printk(KERN_ERR "\tlscan_lnum     %u\n",
		       le32_to_cpu(mst->lscan_lnum));
		printk(KERN_ERR "\tleb_cnt        %u\n",
		       le32_to_cpu(mst->leb_cnt));
		printk(KERN_ERR "\tempty_lebs     %u\n",
		       le32_to_cpu(mst->empty_lebs));
		printk(KERN_ERR "\tidx_lebs       %u\n",
		       le32_to_cpu(mst->idx_lebs));
		printk(KERN_ERR "\ttotal_free     %llu\n",
		       (unsigned long long)le64_to_cpu(mst->total_free));
		printk(KERN_ERR "\ttotal_dirty    %llu\n",
		       (unsigned long long)le64_to_cpu(mst->total_dirty));
		printk(KERN_ERR "\ttotal_used     %llu\n",
		       (unsigned long long)le64_to_cpu(mst->total_used));
		printk(KERN_ERR "\ttotal_dead     %llu\n",
		       (unsigned long long)le64_to_cpu(mst->total_dead));
		printk(KERN_ERR "\ttotal_dark     %llu\n",
		       (unsigned long long)le64_to_cpu(mst->total_dark));
		break;
	}
	case UBIFS_REF_NODE:
	{
		const struct ubifs_ref_node *ref = node;

		printk(KERN_ERR "\tlnum           %u\n",
		       le32_to_cpu(ref->lnum));
		printk(KERN_ERR "\toffs           %u\n",
		       le32_to_cpu(ref->offs));
		printk(KERN_ERR "\tjhead          %u\n",
		       le32_to_cpu(ref->jhead));
		break;
	}
	case UBIFS_INO_NODE:
	{
		const struct ubifs_ino_node *ino = node;

		key_read(c, &ino->key, &key);
		printk(KERN_ERR "\tkey            %s\n",
		       dbg_snprintf_key(c, &key, key_buf, DBG_KEY_BUF_LEN));
		printk(KERN_ERR "\tcreat_sqnum    %llu\n",
		       (unsigned long long)le64_to_cpu(ino->creat_sqnum));
		printk(KERN_ERR "\tsize           %llu\n",
		       (unsigned long long)le64_to_cpu(ino->size));
		printk(KERN_ERR "\tnlink          %u\n",
		       le32_to_cpu(ino->nlink));
		printk(KERN_ERR "\tatime          %lld.%u\n",
		       (long long)le64_to_cpu(ino->atime_sec),
		       le32_to_cpu(ino->atime_nsec));
		printk(KERN_ERR "\tmtime          %lld.%u\n",
		       (long long)le64_to_cpu(ino->mtime_sec),
		       le32_to_cpu(ino->mtime_nsec));
		printk(KERN_ERR "\tctime          %lld.%u\n",
		       (long long)le64_to_cpu(ino->ctime_sec),
		       le32_to_cpu(ino->ctime_nsec));
		printk(KERN_ERR "\tuid            %u\n",
		       le32_to_cpu(ino->uid));
		printk(KERN_ERR "\tgid            %u\n",
		       le32_to_cpu(ino->gid));
		printk(KERN_ERR "\tmode           %u\n",
		       le32_to_cpu(ino->mode));
		printk(KERN_ERR "\tflags          %#x\n",
		       le32_to_cpu(ino->flags));
		printk(KERN_ERR "\txattr_cnt      %u\n",
		       le32_to_cpu(ino->xattr_cnt));
		printk(KERN_ERR "\txattr_size     %u\n",
		       le32_to_cpu(ino->xattr_size));
		printk(KERN_ERR "\txattr_names    %u\n",
		       le32_to_cpu(ino->xattr_names));
		printk(KERN_ERR "\tcompr_type     %#x\n",
		       (int)le16_to_cpu(ino->compr_type));
		printk(KERN_ERR "\tdata len       %u\n",
		       le32_to_cpu(ino->data_len));
		break;
	}
	case UBIFS_DENT_NODE:
	case UBIFS_XENT_NODE:
	{
		const struct ubifs_dent_node *dent = node;
		int nlen = le16_to_cpu(dent->nlen);

		key_read(c, &dent->key, &key);
		printk(KERN_ERR "\tkey            %s\n",
		       dbg_snprintf_key(c, &key, key_buf, DBG_KEY_BUF_LEN));
		printk(KERN_ERR "\tinum           %llu\n",
		       (unsigned long long)le64_to_cpu(dent->inum));
		printk(KERN_ERR "\ttype           %d\n", (int)dent->type);
		printk(KERN_ERR "\tnlen           %d\n", nlen);
		printk(KERN_ERR "\tname           ");

		if (nlen > UBIFS_MAX_NLEN)
			printk(KERN_ERR "(bad name length, not printing, "
					  "bad or corrupted node)");
		else {
			for (i = 0; i < nlen && dent->name[i]; i++)
				printk(KERN_CONT "%c", dent->name[i]);
		}
		printk(KERN_CONT "\n");

		break;
	}
	case UBIFS_DATA_NODE:
	{
		const struct ubifs_data_node *dn = node;
		int dlen = le32_to_cpu(ch->len) - UBIFS_DATA_NODE_SZ;

		key_read(c, &dn->key, &key);
		printk(KERN_ERR "\tkey            %s\n",
		       dbg_snprintf_key(c, &key, key_buf, DBG_KEY_BUF_LEN));
		printk(KERN_ERR "\tsize           %u\n",
		       le32_to_cpu(dn->size));
		printk(KERN_ERR "\tcompr_typ      %d\n",
		       (int)le16_to_cpu(dn->compr_type));
		printk(KERN_ERR "\tdata size      %d\n",
		       dlen);
		printk(KERN_ERR "\tdata:\n");
		print_hex_dump(KERN_ERR, "\t", DUMP_PREFIX_OFFSET, 32, 1,
			       (void *)&dn->data, dlen, 0);
		break;
	}
	case UBIFS_TRUN_NODE:
	{
		const struct ubifs_trun_node *trun = node;

		printk(KERN_ERR "\tinum           %u\n",
		       le32_to_cpu(trun->inum));
		printk(KERN_ERR "\told_size       %llu\n",
		       (unsigned long long)le64_to_cpu(trun->old_size));
		printk(KERN_ERR "\tnew_size       %llu\n",
		       (unsigned long long)le64_to_cpu(trun->new_size));
		break;
	}
	case UBIFS_IDX_NODE:
	{
		const struct ubifs_idx_node *idx = node;

		n = le16_to_cpu(idx->child_cnt);
		printk(KERN_ERR "\tchild_cnt      %d\n", n);
		printk(KERN_ERR "\tlevel          %d\n",
		       (int)le16_to_cpu(idx->level));
		printk(KERN_ERR "\tBranches:\n");

		for (i = 0; i < n && i < c->fanout - 1; i++) {
			const struct ubifs_branch *br;

			br = ubifs_idx_branch(c, idx, i);
			key_read(c, &br->key, &key);
			printk(KERN_ERR "\t%d: LEB %d:%d len %d key %s\n",
			       i, le32_to_cpu(br->lnum), le32_to_cpu(br->offs),
			       le32_to_cpu(br->len),
			       dbg_snprintf_key(c, &key, key_buf,
						DBG_KEY_BUF_LEN));
		}
		break;
	}
	case UBIFS_CS_NODE:
		break;
	case UBIFS_ORPH_NODE:
	{
		const struct ubifs_orph_node *orph = node;

		printk(KERN_ERR "\tcommit number  %llu\n",
		       (unsigned long long)
				le64_to_cpu(orph->cmt_no) & LLONG_MAX);
		printk(KERN_ERR "\tlast node flag %llu\n",
		       (unsigned long long)(le64_to_cpu(orph->cmt_no)) >> 63);
		n = (le32_to_cpu(ch->len) - UBIFS_ORPH_NODE_SZ) >> 3;
		printk(KERN_ERR "\t%d orphan inode numbers:\n", n);
		for (i = 0; i < n; i++)
			printk(KERN_ERR "\t  ino %llu\n",
			       (unsigned long long)le64_to_cpu(orph->inos[i]));
		break;
	}
	default:
		printk(KERN_ERR "node type %d was not recognized\n",
		       (int)ch->node_type);
	}
	spin_unlock(&dbg_lock);
}

void ubifs_dump_budget_req(const struct ubifs_budget_req *req)
{
	spin_lock(&dbg_lock);
	printk(KERN_ERR "Budgeting request: new_ino %d, dirtied_ino %d\n",
	       req->new_ino, req->dirtied_ino);
	printk(KERN_ERR "\tnew_ino_d   %d, dirtied_ino_d %d\n",
	       req->new_ino_d, req->dirtied_ino_d);
	printk(KERN_ERR "\tnew_page    %d, dirtied_page %d\n",
	       req->new_page, req->dirtied_page);
	printk(KERN_ERR "\tnew_dent    %d, mod_dent     %d\n",
	       req->new_dent, req->mod_dent);
	printk(KERN_ERR "\tidx_growth  %d\n", req->idx_growth);
	printk(KERN_ERR "\tdata_growth %d dd_growth     %d\n",
	       req->data_growth, req->dd_growth);
	spin_unlock(&dbg_lock);
}

void ubifs_dump_lstats(const struct ubifs_lp_stats *lst)
{
	spin_lock(&dbg_lock);
	printk(KERN_ERR "(pid %d) Lprops statistics: empty_lebs %d, "
	       "idx_lebs  %d\n", current->pid, lst->empty_lebs, lst->idx_lebs);
	printk(KERN_ERR "\ttaken_empty_lebs %d, total_free %lld, "
	       "total_dirty %lld\n", lst->taken_empty_lebs, lst->total_free,
	       lst->total_dirty);
	printk(KERN_ERR "\ttotal_used %lld, total_dark %lld, "
	       "total_dead %lld\n", lst->total_used, lst->total_dark,
	       lst->total_dead);
	spin_unlock(&dbg_lock);
}

void ubifs_dump_budg(struct ubifs_info *c, const struct ubifs_budg_info *bi)
{
	int i;
	struct rb_node *rb;
	struct ubifs_bud *bud;
	struct ubifs_gced_idx_leb *idx_gc;
	long long available, outstanding, free;

	spin_lock(&c->space_lock);
	spin_lock(&dbg_lock);
	printk(KERN_ERR "(pid %d) Budgeting info: data budget sum %lld, "
	       "total budget sum %lld\n", current->pid,
	       bi->data_growth + bi->dd_growth,
	       bi->data_growth + bi->dd_growth + bi->idx_growth);
	printk(KERN_ERR "\tbudg_data_growth %lld, budg_dd_growth %lld, "
	       "budg_idx_growth %lld\n", bi->data_growth, bi->dd_growth,
	       bi->idx_growth);
	printk(KERN_ERR "\tmin_idx_lebs %d, old_idx_sz %llu, "
	       "uncommitted_idx %lld\n", bi->min_idx_lebs, bi->old_idx_sz,
	       bi->uncommitted_idx);
	printk(KERN_ERR "\tpage_budget %d, inode_budget %d, dent_budget %d\n",
	       bi->page_budget, bi->inode_budget, bi->dent_budget);
	printk(KERN_ERR "\tnospace %u, nospace_rp %u\n",
	       bi->nospace, bi->nospace_rp);
	printk(KERN_ERR "\tdark_wm %d, dead_wm %d, max_idx_node_sz %d\n",
	       c->dark_wm, c->dead_wm, c->max_idx_node_sz);

	if (bi != &c->bi)
		/*
		 * If we are dumping saved budgeting data, do not print
		 * additional information which is about the current state, not
		 * the old one which corresponded to the saved budgeting data.
		 */
		goto out_unlock;

	printk(KERN_ERR "\tfreeable_cnt %d, calc_idx_sz %lld, idx_gc_cnt %d\n",
	       c->freeable_cnt, c->calc_idx_sz, c->idx_gc_cnt);
	printk(KERN_ERR "\tdirty_pg_cnt %ld, dirty_zn_cnt %ld, "
	       "clean_zn_cnt %ld\n", atomic_long_read(&c->dirty_pg_cnt),
	       atomic_long_read(&c->dirty_zn_cnt),
	       atomic_long_read(&c->clean_zn_cnt));
	printk(KERN_ERR "\tgc_lnum %d, ihead_lnum %d\n",
	       c->gc_lnum, c->ihead_lnum);

	/* If we are in R/O mode, journal heads do not exist */
	if (c->jheads)
		for (i = 0; i < c->jhead_cnt; i++)
			printk(KERN_ERR "\tjhead %s\t LEB %d\n",
			       dbg_jhead(c->jheads[i].wbuf.jhead),
			       c->jheads[i].wbuf.lnum);
	for (rb = rb_first(&c->buds); rb; rb = rb_next(rb)) {
		bud = rb_entry(rb, struct ubifs_bud, rb);
		printk(KERN_ERR "\tbud LEB %d\n", bud->lnum);
	}
	list_for_each_entry(bud, &c->old_buds, list)
		printk(KERN_ERR "\told bud LEB %d\n", bud->lnum);
	list_for_each_entry(idx_gc, &c->idx_gc, list)
		printk(KERN_ERR "\tGC'ed idx LEB %d unmap %d\n",
		       idx_gc->lnum, idx_gc->unmap);
	printk(KERN_ERR "\tcommit state %d\n", c->cmt_state);

	/* Print budgeting predictions */
	available = ubifs_calc_available(c, c->bi.min_idx_lebs);
	outstanding = c->bi.data_growth + c->bi.dd_growth;
	free = ubifs_get_free_space_nolock(c);
	printk(KERN_ERR "Budgeting predictions:\n");
	printk(KERN_ERR "\tavailable: %lld, outstanding %lld, free %lld\n",
	       available, outstanding, free);
out_unlock:
	spin_unlock(&dbg_lock);
	spin_unlock(&c->space_lock);
}

void ubifs_dump_lprop(const struct ubifs_info *c, const struct ubifs_lprops *lp)
{
	int i, spc, dark = 0, dead = 0;
	struct rb_node *rb;
	struct ubifs_bud *bud;

	spc = lp->free + lp->dirty;
	if (spc < c->dead_wm)
		dead = spc;
	else
		dark = ubifs_calc_dark(c, spc);

	if (lp->flags & LPROPS_INDEX)
		printk(KERN_ERR "LEB %-7d free %-8d dirty %-8d used %-8d "
		       "free + dirty %-8d flags %#x (", lp->lnum, lp->free,
		       lp->dirty, c->leb_size - spc, spc, lp->flags);
	else
		printk(KERN_ERR "LEB %-7d free %-8d dirty %-8d used %-8d "
		       "free + dirty %-8d dark %-4d dead %-4d nodes fit %-3d "
		       "flags %#-4x (", lp->lnum, lp->free, lp->dirty,
		       c->leb_size - spc, spc, dark, dead,
		       (int)(spc / UBIFS_MAX_NODE_SZ), lp->flags);

	if (lp->flags & LPROPS_TAKEN) {
		if (lp->flags & LPROPS_INDEX)
			printk(KERN_CONT "index, taken");
		else
			printk(KERN_CONT "taken");
	} else {
		const char *s;

		if (lp->flags & LPROPS_INDEX) {
			switch (lp->flags & LPROPS_CAT_MASK) {
			case LPROPS_DIRTY_IDX:
				s = "dirty index";
				break;
			case LPROPS_FRDI_IDX:
				s = "freeable index";
				break;
			default:
				s = "index";
			}
		} else {
			switch (lp->flags & LPROPS_CAT_MASK) {
			case LPROPS_UNCAT:
				s = "not categorized";
				break;
			case LPROPS_DIRTY:
				s = "dirty";
				break;
			case LPROPS_FREE:
				s = "free";
				break;
			case LPROPS_EMPTY:
				s = "empty";
				break;
			case LPROPS_FREEABLE:
				s = "freeable";
				break;
			default:
				s = NULL;
				break;
			}
		}
		printk(KERN_CONT "%s", s);
	}

	for (rb = rb_first((struct rb_root *)&c->buds); rb; rb = rb_next(rb)) {
		bud = rb_entry(rb, struct ubifs_bud, rb);
		if (bud->lnum == lp->lnum) {
			int head = 0;
			for (i = 0; i < c->jhead_cnt; i++) {
				/*
				 * Note, if we are in R/O mode or in the middle
				 * of mounting/re-mounting, the write-buffers do
				 * not exist.
				 */
				if (c->jheads &&
				    lp->lnum == c->jheads[i].wbuf.lnum) {
					printk(KERN_CONT ", jhead %s",
					       dbg_jhead(i));
					head = 1;
				}
			}
			if (!head)
				printk(KERN_CONT ", bud of jhead %s",
				       dbg_jhead(bud->jhead));
		}
	}
	if (lp->lnum == c->gc_lnum)
		printk(KERN_CONT ", GC LEB");
	printk(KERN_CONT ")\n");
}

void ubifs_dump_lprops(struct ubifs_info *c)
{
	int lnum, err;
	struct ubifs_lprops lp;
	struct ubifs_lp_stats lst;

	printk(KERN_ERR "(pid %d) start dumping LEB properties\n",
	       current->pid);
	ubifs_get_lp_stats(c, &lst);
	ubifs_dump_lstats(&lst);

	for (lnum = c->main_first; lnum < c->leb_cnt; lnum++) {
		err = ubifs_read_one_lp(c, lnum, &lp);
		if (err)
			ubifs_err("cannot read lprops for LEB %d", lnum);

		ubifs_dump_lprop(c, &lp);
	}
	printk(KERN_ERR "(pid %d) finish dumping LEB properties\n",
	       current->pid);
}

void ubifs_dump_lpt_info(struct ubifs_info *c)
{
	int i;

	spin_lock(&dbg_lock);
	printk(KERN_ERR "(pid %d) dumping LPT information\n", current->pid);
	printk(KERN_ERR "\tlpt_sz:        %lld\n", c->lpt_sz);
	printk(KERN_ERR "\tpnode_sz:      %d\n", c->pnode_sz);
	printk(KERN_ERR "\tnnode_sz:      %d\n", c->nnode_sz);
	printk(KERN_ERR "\tltab_sz:       %d\n", c->ltab_sz);
	printk(KERN_ERR "\tlsave_sz:      %d\n", c->lsave_sz);
	printk(KERN_ERR "\tbig_lpt:       %d\n", c->big_lpt);
	printk(KERN_ERR "\tlpt_hght:      %d\n", c->lpt_hght);
	printk(KERN_ERR "\tpnode_cnt:     %d\n", c->pnode_cnt);
	printk(KERN_ERR "\tnnode_cnt:     %d\n", c->nnode_cnt);
	printk(KERN_ERR "\tdirty_pn_cnt:  %d\n", c->dirty_pn_cnt);
	printk(KERN_ERR "\tdirty_nn_cnt:  %d\n", c->dirty_nn_cnt);
	printk(KERN_ERR "\tlsave_cnt:     %d\n", c->lsave_cnt);
	printk(KERN_ERR "\tspace_bits:    %d\n", c->space_bits);
	printk(KERN_ERR "\tlpt_lnum_bits: %d\n", c->lpt_lnum_bits);
	printk(KERN_ERR "\tlpt_offs_bits: %d\n", c->lpt_offs_bits);
	printk(KERN_ERR "\tlpt_spc_bits:  %d\n", c->lpt_spc_bits);
	printk(KERN_ERR "\tpcnt_bits:     %d\n", c->pcnt_bits);
	printk(KERN_ERR "\tlnum_bits:     %d\n", c->lnum_bits);
	printk(KERN_ERR "\tLPT root is at %d:%d\n", c->lpt_lnum, c->lpt_offs);
	printk(KERN_ERR "\tLPT head is at %d:%d\n",
	       c->nhead_lnum, c->nhead_offs);
	printk(KERN_ERR "\tLPT ltab is at %d:%d\n",
	       c->ltab_lnum, c->ltab_offs);
	if (c->big_lpt)
		printk(KERN_ERR "\tLPT lsave is at %d:%d\n",
		       c->lsave_lnum, c->lsave_offs);
	for (i = 0; i < c->lpt_lebs; i++)
		printk(KERN_ERR "\tLPT LEB %d free %d dirty %d tgc %d "
		       "cmt %d\n", i + c->lpt_first, c->ltab[i].free,
		       c->ltab[i].dirty, c->ltab[i].tgc, c->ltab[i].cmt);
	spin_unlock(&dbg_lock);
}

void ubifs_dump_sleb(const struct ubifs_info *c,
		     const struct ubifs_scan_leb *sleb, int offs)
{
	struct ubifs_scan_node *snod;

	printk(KERN_ERR "(pid %d) start dumping scanned data from LEB %d:%d\n",
	       current->pid, sleb->lnum, offs);

	list_for_each_entry(snod, &sleb->nodes, list) {
		cond_resched();
		printk(KERN_ERR "Dumping node at LEB %d:%d len %d\n", sleb->lnum,
		       snod->offs, snod->len);
		ubifs_dump_node(c, snod->node);
	}
}

void ubifs_dump_leb(const struct ubifs_info *c, int lnum)
{
	struct ubifs_scan_leb *sleb;
	struct ubifs_scan_node *snod;
	void *buf;

	if (dbg_is_tst_rcvry(c))
		return;

	printk(KERN_ERR "(pid %d) start dumping LEB %d\n",
	       current->pid, lnum);

	buf = __vmalloc(c->leb_size, GFP_NOFS, PAGE_KERNEL);
	if (!buf) {
		ubifs_err("cannot allocate memory for dumping LEB %d", lnum);
		return;
	}

	sleb = ubifs_scan(c, lnum, 0, buf, 0);
	if (IS_ERR(sleb)) {
		ubifs_err("scan error %d", (int)PTR_ERR(sleb));
		goto out;
	}

	printk(KERN_ERR "LEB %d has %d nodes ending at %d\n", lnum,
	       sleb->nodes_cnt, sleb->endpt);

	list_for_each_entry(snod, &sleb->nodes, list) {
		cond_resched();
		printk(KERN_ERR "Dumping node at LEB %d:%d len %d\n", lnum,
		       snod->offs, snod->len);
		ubifs_dump_node(c, snod->node);
	}

	printk(KERN_ERR "(pid %d) finish dumping LEB %d\n",
	       current->pid, lnum);
	ubifs_scan_destroy(sleb);

out:
	vfree(buf);
	return;
}

void ubifs_dump_znode(const struct ubifs_info *c,
		      const struct ubifs_znode *znode)
{
	int n;
	const struct ubifs_zbranch *zbr;
	char key_buf[DBG_KEY_BUF_LEN];

	spin_lock(&dbg_lock);
	if (znode->parent)
		zbr = &znode->parent->zbranch[znode->iip];
	else
		zbr = &c->zroot;

	printk(KERN_ERR "znode %p, LEB %d:%d len %d parent %p iip %d level %d"
	       " child_cnt %d flags %lx\n", znode, zbr->lnum, zbr->offs,
	       zbr->len, znode->parent, znode->iip, znode->level,
	       znode->child_cnt, znode->flags);

	if (znode->child_cnt <= 0 || znode->child_cnt > c->fanout) {
		spin_unlock(&dbg_lock);
		return;
	}

	printk(KERN_ERR "zbranches:\n");
	for (n = 0; n < znode->child_cnt; n++) {
		zbr = &znode->zbranch[n];
		if (znode->level > 0)
			printk(KERN_ERR "\t%d: znode %p LEB %d:%d len %d key "
					  "%s\n", n, zbr->znode, zbr->lnum,
					  zbr->offs, zbr->len,
					  dbg_snprintf_key(c, &zbr->key,
							   key_buf,
							   DBG_KEY_BUF_LEN));
		else
			printk(KERN_ERR "\t%d: LNC %p LEB %d:%d len %d key "
					  "%s\n", n, zbr->znode, zbr->lnum,
					  zbr->offs, zbr->len,
					  dbg_snprintf_key(c, &zbr->key,
							   key_buf,
							   DBG_KEY_BUF_LEN));
	}
	spin_unlock(&dbg_lock);
}

void ubifs_dump_heap(struct ubifs_info *c, struct ubifs_lpt_heap *heap, int cat)
{
	int i;

	printk(KERN_ERR "(pid %d) start dumping heap cat %d (%d elements)\n",
	       current->pid, cat, heap->cnt);
	for (i = 0; i < heap->cnt; i++) {
		struct ubifs_lprops *lprops = heap->arr[i];

		printk(KERN_ERR "\t%d. LEB %d hpos %d free %d dirty %d "
		       "flags %d\n", i, lprops->lnum, lprops->hpos,
		       lprops->free, lprops->dirty, lprops->flags);
	}
	printk(KERN_ERR "(pid %d) finish dumping heap\n", current->pid);
}

void ubifs_dump_pnode(struct ubifs_info *c, struct ubifs_pnode *pnode,
		      struct ubifs_nnode *parent, int iip)
{
	int i;

	printk(KERN_ERR "(pid %d) dumping pnode:\n", current->pid);
	printk(KERN_ERR "\taddress %zx parent %zx cnext %zx\n",
	       (size_t)pnode, (size_t)parent, (size_t)pnode->cnext);
	printk(KERN_ERR "\tflags %lu iip %d level %d num %d\n",
	       pnode->flags, iip, pnode->level, pnode->num);
	for (i = 0; i < UBIFS_LPT_FANOUT; i++) {
		struct ubifs_lprops *lp = &pnode->lprops[i];

		printk(KERN_ERR "\t%d: free %d dirty %d flags %d lnum %d\n",
		       i, lp->free, lp->dirty, lp->flags, lp->lnum);
	}
}

void ubifs_dump_tnc(struct ubifs_info *c)
{
	struct ubifs_znode *znode;
	int level;

	printk(KERN_ERR "\n");
	printk(KERN_ERR "(pid %d) start dumping TNC tree\n", current->pid);
	znode = ubifs_tnc_levelorder_next(c->zroot.znode, NULL);
	level = znode->level;
	printk(KERN_ERR "== Level %d ==\n", level);
	while (znode) {
		if (level != znode->level) {
			level = znode->level;
			printk(KERN_ERR "== Level %d ==\n", level);
		}
		ubifs_dump_znode(c, znode);
		znode = ubifs_tnc_levelorder_next(c->zroot.znode, znode);
	}
	printk(KERN_ERR "(pid %d) finish dumping TNC tree\n", current->pid);
}

static int dump_znode(struct ubifs_info *c, struct ubifs_znode *znode,
		      void *priv)
{
	ubifs_dump_znode(c, znode);
	return 0;
}

/**
 * ubifs_dump_index - dump the on-flash index.
 * @c: UBIFS file-system description object
 *
 * This function dumps whole UBIFS indexing B-tree, unlike 'ubifs_dump_tnc()'
 * which dumps only in-memory znodes and does not read znodes which from flash.
 */
void ubifs_dump_index(struct ubifs_info *c)
{
	dbg_walk_index(c, NULL, dump_znode, NULL);
}

/**
 * dbg_save_space_info - save information about flash space.
 * @c: UBIFS file-system description object
 *
 * This function saves information about UBIFS free space, dirty space, etc, in
 * order to check it later.
 */
void dbg_save_space_info(struct ubifs_info *c)
{
	struct ubifs_debug_info *d = c->dbg;
	int freeable_cnt;

	spin_lock(&c->space_lock);
	memcpy(&d->saved_lst, &c->lst, sizeof(struct ubifs_lp_stats));
	memcpy(&d->saved_bi, &c->bi, sizeof(struct ubifs_budg_info));
	d->saved_idx_gc_cnt = c->idx_gc_cnt;

	/*
	 * We use a dirty hack here and zero out @c->freeable_cnt, because it
	 * affects the free space calculations, and UBIFS might not know about
	 * all freeable eraseblocks. Indeed, we know about freeable eraseblocks
	 * only when we read their lprops, and we do this only lazily, upon the
	 * need. So at any given point of time @c->freeable_cnt might be not
	 * exactly accurate.
	 *
	 * Just one example about the issue we hit when we did not zero
	 * @c->freeable_cnt.
	 * 1. The file-system is mounted R/O, c->freeable_cnt is %0. We save the
	 *    amount of free space in @d->saved_free
	 * 2. We re-mount R/W, which makes UBIFS to read the "lsave"
	 *    information from flash, where we cache LEBs from various
	 *    categories ('ubifs_remount_fs()' -> 'ubifs_lpt_init()'
	 *    -> 'lpt_init_wr()' -> 'read_lsave()' -> 'ubifs_lpt_lookup()'
	 *    -> 'ubifs_get_pnode()' -> 'update_cats()'
	 *    -> 'ubifs_add_to_cat()').
	 * 3. Lsave contains a freeable eraseblock, and @c->freeable_cnt
	 *    becomes %1.
	 * 4. We calculate the amount of free space when the re-mount is
	 *    finished in 'dbg_check_space_info()' and it does not match
	 *    @d->saved_free.
	 */
	freeable_cnt = c->freeable_cnt;
	c->freeable_cnt = 0;
	d->saved_free = ubifs_get_free_space_nolock(c);
	c->freeable_cnt = freeable_cnt;
	spin_unlock(&c->space_lock);
}

/**
 * dbg_check_space_info - check flash space information.
 * @c: UBIFS file-system description object
 *
 * This function compares current flash space information with the information
 * which was saved when the 'dbg_save_space_info()' function was called.
 * Returns zero if the information has not changed, and %-EINVAL it it has
 * changed.
 */
int dbg_check_space_info(struct ubifs_info *c)
{
	struct ubifs_debug_info *d = c->dbg;
	struct ubifs_lp_stats lst;
	long long free;
	int freeable_cnt;

	spin_lock(&c->space_lock);
	freeable_cnt = c->freeable_cnt;
	c->freeable_cnt = 0;
	free = ubifs_get_free_space_nolock(c);
	c->freeable_cnt = freeable_cnt;
	spin_unlock(&c->space_lock);

	if (free != d->saved_free) {
		ubifs_err("free space changed from %lld to %lld",
			  d->saved_free, free);
		goto out;
	}

	return 0;

out:
	ubifs_msg("saved lprops statistics dump");
	ubifs_dump_lstats(&d->saved_lst);
	ubifs_msg("saved budgeting info dump");
	ubifs_dump_budg(c, &d->saved_bi);
	ubifs_msg("saved idx_gc_cnt %d", d->saved_idx_gc_cnt);
	ubifs_msg("current lprops statistics dump");
	ubifs_get_lp_stats(c, &lst);
	ubifs_dump_lstats(&lst);
	ubifs_msg("current budgeting info dump");
	ubifs_dump_budg(c, &c->bi);
	dump_stack();
	return -EINVAL;
}

/**
 * dbg_check_synced_i_size - check synchronized inode size.
 * @c: UBIFS file-system description object
 * @inode: inode to check
 *
 * If inode is clean, synchronized inode size has to be equivalent to current
 * inode size. This function has to be called only for locked inodes (@i_mutex
 * has to be locked). Returns %0 if synchronized inode size if correct, and
 * %-EINVAL if not.
 */
int dbg_check_synced_i_size(const struct ubifs_info *c, struct inode *inode)
{
	int err = 0;
	struct ubifs_inode *ui = ubifs_inode(inode);

	if (!dbg_is_chk_gen(c))
		return 0;
	if (!S_ISREG(inode->i_mode))
		return 0;

	mutex_lock(&ui->ui_mutex);
	spin_lock(&ui->ui_lock);
	if (ui->ui_size != ui->synced_i_size && !ui->dirty) {
		ubifs_err("ui_size is %lld, synced_i_size is %lld, but inode "
			  "is clean", ui->ui_size, ui->synced_i_size);
		ubifs_err("i_ino %lu, i_mode %#x, i_size %lld", inode->i_ino,
			  inode->i_mode, i_size_read(inode));
		dump_stack();
		err = -EINVAL;
	}
	spin_unlock(&ui->ui_lock);
	mutex_unlock(&ui->ui_mutex);
	return err;
}

/*
 * dbg_check_dir - check directory inode size and link count.
 * @c: UBIFS file-system description object
 * @dir: the directory to calculate size for
 * @size: the result is returned here
 *
 * This function makes sure that directory size and link count are correct.
 * Returns zero in case of success and a negative error code in case of
 * failure.
 *
 * Note, it is good idea to make sure the @dir->i_mutex is locked before
 * calling this function.
 */
int dbg_check_dir(struct ubifs_info *c, const struct inode *dir)
{
	unsigned int nlink = 2;
	union ubifs_key key;
	struct ubifs_dent_node *dent, *pdent = NULL;
	struct qstr nm = { .name = NULL };
	loff_t size = UBIFS_INO_NODE_SZ;

	if (!dbg_is_chk_gen(c))
		return 0;

	if (!S_ISDIR(dir->i_mode))
		return 0;

	lowest_dent_key(c, &key, dir->i_ino);
	while (1) {
		int err;

		dent = ubifs_tnc_next_ent(c, &key, &nm);
		if (IS_ERR(dent)) {
			err = PTR_ERR(dent);
			if (err == -ENOENT)
				break;
			return err;
		}

		nm.name = dent->name;
		nm.len = le16_to_cpu(dent->nlen);
		size += CALC_DENT_SIZE(nm.len);
		if (dent->type == UBIFS_ITYPE_DIR)
			nlink += 1;
		kfree(pdent);
		pdent = dent;
		key_read(c, &dent->key, &key);
	}
	kfree(pdent);

	if (i_size_read(dir) != size) {
		ubifs_err("directory inode %lu has size %llu, "
			  "but calculated size is %llu", dir->i_ino,
			  (unsigned long long)i_size_read(dir),
			  (unsigned long long)size);
		ubifs_dump_inode(c, dir);
		dump_stack();
		return -EINVAL;
	}
	if (dir->i_nlink != nlink) {
		ubifs_err("directory inode %lu has nlink %u, but calculated "
			  "nlink is %u", dir->i_ino, dir->i_nlink, nlink);
		ubifs_dump_inode(c, dir);
		dump_stack();
		return -EINVAL;
	}

	return 0;
}

/**
 * dbg_check_key_order - make sure that colliding keys are properly ordered.
 * @c: UBIFS file-system description object
 * @zbr1: first zbranch
 * @zbr2: following zbranch
 *
 * In UBIFS indexing B-tree colliding keys has to be sorted in binary order of
 * names of the direntries/xentries which are referred by the keys. This
 * function reads direntries/xentries referred by @zbr1 and @zbr2 and makes
 * sure the name of direntry/xentry referred by @zbr1 is less than
 * direntry/xentry referred by @zbr2. Returns zero if this is true, %1 if not,
 * and a negative error code in case of failure.
 */
static int dbg_check_key_order(struct ubifs_info *c, struct ubifs_zbranch *zbr1,
			       struct ubifs_zbranch *zbr2)
{
	int err, nlen1, nlen2, cmp;
	struct ubifs_dent_node *dent1, *dent2;
	union ubifs_key key;
	char key_buf[DBG_KEY_BUF_LEN];

	ubifs_assert(!keys_cmp(c, &zbr1->key, &zbr2->key));
	dent1 = kmalloc(UBIFS_MAX_DENT_NODE_SZ, GFP_NOFS);
	if (!dent1)
		return -ENOMEM;
	dent2 = kmalloc(UBIFS_MAX_DENT_NODE_SZ, GFP_NOFS);
	if (!dent2) {
		err = -ENOMEM;
		goto out_free;
	}

	err = ubifs_tnc_read_node(c, zbr1, dent1);
	if (err)
		goto out_free;
	err = ubifs_validate_entry(c, dent1);
	if (err)
		goto out_free;

	err = ubifs_tnc_read_node(c, zbr2, dent2);
	if (err)
		goto out_free;
	err = ubifs_validate_entry(c, dent2);
	if (err)
		goto out_free;

	/* Make sure node keys are the same as in zbranch */
	err = 1;
	key_read(c, &dent1->key, &key);
	if (keys_cmp(c, &zbr1->key, &key)) {
		ubifs_err("1st entry at %d:%d has key %s", zbr1->lnum,
			  zbr1->offs, dbg_snprintf_key(c, &key, key_buf,
						       DBG_KEY_BUF_LEN));
		ubifs_err("but it should have key %s according to tnc",
			  dbg_snprintf_key(c, &zbr1->key, key_buf,
					   DBG_KEY_BUF_LEN));
		ubifs_dump_node(c, dent1);
		goto out_free;
	}

	key_read(c, &dent2->key, &key);
	if (keys_cmp(c, &zbr2->key, &key)) {
		ubifs_err("2nd entry at %d:%d has key %s", zbr1->lnum,
			  zbr1->offs, dbg_snprintf_key(c, &key, key_buf,
						       DBG_KEY_BUF_LEN));
		ubifs_err("but it should have key %s according to tnc",
			  dbg_snprintf_key(c, &zbr2->key, key_buf,
					   DBG_KEY_BUF_LEN));
		ubifs_dump_node(c, dent2);
		goto out_free;
	}

	nlen1 = le16_to_cpu(dent1->nlen);
	nlen2 = le16_to_cpu(dent2->nlen);

	cmp = memcmp(dent1->name, dent2->name, min_t(int, nlen1, nlen2));
	if (cmp < 0 || (cmp == 0 && nlen1 < nlen2)) {
		err = 0;
		goto out_free;
	}
	if (cmp == 0 && nlen1 == nlen2)
		ubifs_err("2 xent/dent nodes with the same name");
	else
		ubifs_err("bad order of colliding key %s",
			  dbg_snprintf_key(c, &key, key_buf, DBG_KEY_BUF_LEN));

	ubifs_msg("first node at %d:%d\n", zbr1->lnum, zbr1->offs);
	ubifs_dump_node(c, dent1);
	ubifs_msg("second node at %d:%d\n", zbr2->lnum, zbr2->offs);
	ubifs_dump_node(c, dent2);

out_free:
	kfree(dent2);
	kfree(dent1);
	return err;
}

/**
 * dbg_check_znode - check if znode is all right.
 * @c: UBIFS file-system description object
 * @zbr: zbranch which points to this znode
 *
 * This function makes sure that znode referred to by @zbr is all right.
 * Returns zero if it is, and %-EINVAL if it is not.
 */
static int dbg_check_znode(struct ubifs_info *c, struct ubifs_zbranch *zbr)
{
	struct ubifs_znode *znode = zbr->znode;
	struct ubifs_znode *zp = znode->parent;
	int n, err, cmp;

	if (znode->child_cnt <= 0 || znode->child_cnt > c->fanout) {
		err = 1;
		goto out;
	}
	if (znode->level < 0) {
		err = 2;
		goto out;
	}
	if (znode->iip < 0 || znode->iip >= c->fanout) {
		err = 3;
		goto out;
	}

	if (zbr->len == 0)
		/* Only dirty zbranch may have no on-flash nodes */
		if (!ubifs_zn_dirty(znode)) {
			err = 4;
			goto out;
		}

	if (ubifs_zn_dirty(znode)) {
		/*
		 * If znode is dirty, its parent has to be dirty as well. The
		 * order of the operation is important, so we have to have
		 * memory barriers.
		 */
		smp_mb();
		if (zp && !ubifs_zn_dirty(zp)) {
			/*
			 * The dirty flag is atomic and is cleared outside the
			 * TNC mutex, so znode's dirty flag may now have
			 * been cleared. The child is always cleared before the
			 * parent, so we just need to check again.
			 */
			smp_mb();
			if (ubifs_zn_dirty(znode)) {
				err = 5;
				goto out;
			}
		}
	}

	if (zp) {
		const union ubifs_key *min, *max;

		if (znode->level != zp->level - 1) {
			err = 6;
			goto out;
		}

		/* Make sure the 'parent' pointer in our znode is correct */
		err = ubifs_search_zbranch(c, zp, &zbr->key, &n);
		if (!err) {
			/* This zbranch does not exist in the parent */
			err = 7;
			goto out;
		}

		if (znode->iip >= zp->child_cnt) {
			err = 8;
			goto out;
		}

		if (znode->iip != n) {
			/* This may happen only in case of collisions */
			if (keys_cmp(c, &zp->zbranch[n].key,
				     &zp->zbranch[znode->iip].key)) {
				err = 9;
				goto out;
			}
			n = znode->iip;
		}

		/*
		 * Make sure that the first key in our znode is greater than or
		 * equal to the key in the pointing zbranch.
		 */
		min = &zbr->key;
		cmp = keys_cmp(c, min, &znode->zbranch[0].key);
		if (cmp == 1) {
			err = 10;
			goto out;
		}

		if (n + 1 < zp->child_cnt) {
			max = &zp->zbranch[n + 1].key;

			/*
			 * Make sure the last key in our znode is less or
			 * equivalent than the key in the zbranch which goes
			 * after our pointing zbranch.
			 */
			cmp = keys_cmp(c, max,
				&znode->zbranch[znode->child_cnt - 1].key);
			if (cmp == -1) {
				err = 11;
				goto out;
			}
		}
	} else {
		/* This may only be root znode */
		if (zbr != &c->zroot) {
			err = 12;
			goto out;
		}
	}

	/*
	 * Make sure that next key is greater or equivalent then the previous
	 * one.
	 */
	for (n = 1; n < znode->child_cnt; n++) {
		cmp = keys_cmp(c, &znode->zbranch[n - 1].key,
			       &znode->zbranch[n].key);
		if (cmp > 0) {
			err = 13;
			goto out;
		}
		if (cmp == 0) {
			/* This can only be keys with colliding hash */
			if (!is_hash_key(c, &znode->zbranch[n].key)) {
				err = 14;
				goto out;
			}

			if (znode->level != 0 || c->replaying)
				continue;

			/*
			 * Colliding keys should follow binary order of
			 * corresponding xentry/dentry names.
			 */
			err = dbg_check_key_order(c, &znode->zbranch[n - 1],
						  &znode->zbranch[n]);
			if (err < 0)
				return err;
			if (err) {
				err = 15;
				goto out;
			}
		}
	}

	for (n = 0; n < znode->child_cnt; n++) {
		if (!znode->zbranch[n].znode &&
		    (znode->zbranch[n].lnum == 0 ||
		     znode->zbranch[n].len == 0)) {
			err = 16;
			goto out;
		}

		if (znode->zbranch[n].lnum != 0 &&
		    znode->zbranch[n].len == 0) {
			err = 17;
			goto out;
		}

		if (znode->zbranch[n].lnum == 0 &&
		    znode->zbranch[n].len != 0) {
			err = 18;
			goto out;
		}

		if (znode->zbranch[n].lnum == 0 &&
		    znode->zbranch[n].offs != 0) {
			err = 19;
			goto out;
		}

		if (znode->level != 0 && znode->zbranch[n].znode)
			if (znode->zbranch[n].znode->parent != znode) {
				err = 20;
				goto out;
			}
	}

	return 0;

out:
	ubifs_err("failed, error %d", err);
	ubifs_msg("dump of the znode");
	ubifs_dump_znode(c, znode);
	if (zp) {
		ubifs_msg("dump of the parent znode");
		ubifs_dump_znode(c, zp);
	}
	dump_stack();
	return -EINVAL;
}

/**
 * dbg_check_tnc - check TNC tree.
 * @c: UBIFS file-system description object
 * @extra: do extra checks that are possible at start commit
 *
 * This function traverses whole TNC tree and checks every znode. Returns zero
 * if everything is all right and %-EINVAL if something is wrong with TNC.
 */
int dbg_check_tnc(struct ubifs_info *c, int extra)
{
	struct ubifs_znode *znode;
	long clean_cnt = 0, dirty_cnt = 0;
	int err, last;

	if (!dbg_is_chk_index(c))
		return 0;

	ubifs_assert(mutex_is_locked(&c->tnc_mutex));
	if (!c->zroot.znode)
		return 0;

	znode = ubifs_tnc_postorder_first(c->zroot.znode);
	while (1) {
		struct ubifs_znode *prev;
		struct ubifs_zbranch *zbr;

		if (!znode->parent)
			zbr = &c->zroot;
		else
			zbr = &znode->parent->zbranch[znode->iip];

		err = dbg_check_znode(c, zbr);
		if (err)
			return err;

		if (extra) {
			if (ubifs_zn_dirty(znode))
				dirty_cnt += 1;
			else
				clean_cnt += 1;
		}

		prev = znode;
		znode = ubifs_tnc_postorder_next(znode);
		if (!znode)
			break;

		/*
		 * If the last key of this znode is equivalent to the first key
		 * of the next znode (collision), then check order of the keys.
		 */
		last = prev->child_cnt - 1;
		if (prev->level == 0 && znode->level == 0 && !c->replaying &&
		    !keys_cmp(c, &prev->zbranch[last].key,
			      &znode->zbranch[0].key)) {
			err = dbg_check_key_order(c, &prev->zbranch[last],
						  &znode->zbranch[0]);
			if (err < 0)
				return err;
			if (err) {
				ubifs_msg("first znode");
				ubifs_dump_znode(c, prev);
				ubifs_msg("second znode");
				ubifs_dump_znode(c, znode);
				return -EINVAL;
			}
		}
	}

	if (extra) {
		if (clean_cnt != atomic_long_read(&c->clean_zn_cnt)) {
			ubifs_err("incorrect clean_zn_cnt %ld, calculated %ld",
				  atomic_long_read(&c->clean_zn_cnt),
				  clean_cnt);
			return -EINVAL;
		}
		if (dirty_cnt != atomic_long_read(&c->dirty_zn_cnt)) {
			ubifs_err("incorrect dirty_zn_cnt %ld, calculated %ld",
				  atomic_long_read(&c->dirty_zn_cnt),
				  dirty_cnt);
			return -EINVAL;
		}
	}

	return 0;
}

/**
 * dbg_walk_index - walk the on-flash index.
 * @c: UBIFS file-system description object
 * @leaf_cb: called for each leaf node
 * @znode_cb: called for each indexing node
 * @priv: private data which is passed to callbacks
 *
 * This function walks the UBIFS index and calls the @leaf_cb for each leaf
 * node and @znode_cb for each indexing node. Returns zero in case of success
 * and a negative error code in case of failure.
 *
 * It would be better if this function removed every znode it pulled to into
 * the TNC, so that the behavior more closely matched the non-debugging
 * behavior.
 */
int dbg_walk_index(struct ubifs_info *c, dbg_leaf_callback leaf_cb,
		   dbg_znode_callback znode_cb, void *priv)
{
	int err;
	struct ubifs_zbranch *zbr;
	struct ubifs_znode *znode, *child;

	mutex_lock(&c->tnc_mutex);
	/* If the root indexing node is not in TNC - pull it */
	if (!c->zroot.znode) {
		c->zroot.znode = ubifs_load_znode(c, &c->zroot, NULL, 0);
		if (IS_ERR(c->zroot.znode)) {
			err = PTR_ERR(c->zroot.znode);
			c->zroot.znode = NULL;
			goto out_unlock;
		}
	}

	/*
	 * We are going to traverse the indexing tree in the postorder manner.
	 * Go down and find the leftmost indexing node where we are going to
	 * start from.
	 */
	znode = c->zroot.znode;
	while (znode->level > 0) {
		zbr = &znode->zbranch[0];
		child = zbr->znode;
		if (!child) {
			child = ubifs_load_znode(c, zbr, znode, 0);
			if (IS_ERR(child)) {
				err = PTR_ERR(child);
				goto out_unlock;
			}
			zbr->znode = child;
		}

		znode = child;
	}

	/* Iterate over all indexing nodes */
	while (1) {
		int idx;

		cond_resched();

		if (znode_cb) {
			err = znode_cb(c, znode, priv);
			if (err) {
				ubifs_err("znode checking function returned "
					  "error %d", err);
				ubifs_dump_znode(c, znode);
				goto out_dump;
			}
		}
		if (leaf_cb && znode->level == 0) {
			for (idx = 0; idx < znode->child_cnt; idx++) {
				zbr = &znode->zbranch[idx];
				err = leaf_cb(c, zbr, priv);
				if (err) {
					ubifs_err("leaf checking function "
						  "returned error %d, for leaf "
						  "at LEB %d:%d",
						  err, zbr->lnum, zbr->offs);
					goto out_dump;
				}
			}
		}

		if (!znode->parent)
			break;

		idx = znode->iip + 1;
		znode = znode->parent;
		if (idx < znode->child_cnt) {
			/* Switch to the next index in the parent */
			zbr = &znode->zbranch[idx];
			child = zbr->znode;
			if (!child) {
				child = ubifs_load_znode(c, zbr, znode, idx);
				if (IS_ERR(child)) {
					err = PTR_ERR(child);
					goto out_unlock;
				}
				zbr->znode = child;
			}
			znode = child;
		} else
			/*
			 * This is the last child, switch to the parent and
			 * continue.
			 */
			continue;

		/* Go to the lowest leftmost znode in the new sub-tree */
		while (znode->level > 0) {
			zbr = &znode->zbranch[0];
			child = zbr->znode;
			if (!child) {
				child = ubifs_load_znode(c, zbr, znode, 0);
				if (IS_ERR(child)) {
					err = PTR_ERR(child);
					goto out_unlock;
				}
				zbr->znode = child;
			}
			znode = child;
		}
	}

	mutex_unlock(&c->tnc_mutex);
	return 0;

out_dump:
	if (znode->parent)
		zbr = &znode->parent->zbranch[znode->iip];
	else
		zbr = &c->zroot;
	ubifs_msg("dump of znode at LEB %d:%d", zbr->lnum, zbr->offs);
	ubifs_dump_znode(c, znode);
out_unlock:
	mutex_unlock(&c->tnc_mutex);
	return err;
}

/**
 * add_size - add znode size to partially calculated index size.
 * @c: UBIFS file-system description object
 * @znode: znode to add size for
 * @priv: partially calculated index size
 *
 * This is a helper function for 'dbg_check_idx_size()' which is called for
 * every indexing node and adds its size to the 'long long' variable pointed to
 * by @priv.
 */
static int add_size(struct ubifs_info *c, struct ubifs_znode *znode, void *priv)
{
	long long *idx_size = priv;
	int add;

	add = ubifs_idx_node_sz(c, znode->child_cnt);
	add = ALIGN(add, 8);
	*idx_size += add;
	return 0;
}

/**
 * dbg_check_idx_size - check index size.
 * @c: UBIFS file-system description object
 * @idx_size: size to check
 *
 * This function walks the UBIFS index, calculates its size and checks that the
 * size is equivalent to @idx_size. Returns zero in case of success and a
 * negative error code in case of failure.
 */
int dbg_check_idx_size(struct ubifs_info *c, long long idx_size)
{
	int err;
	long long calc = 0;

	if (!dbg_is_chk_index(c))
		return 0;

	err = dbg_walk_index(c, NULL, add_size, &calc);
	if (err) {
		ubifs_err("error %d while walking the index", err);
		return err;
	}

	if (calc != idx_size) {
		ubifs_err("index size check failed: calculated size is %lld, "
			  "should be %lld", calc, idx_size);
		dump_stack();
		return -EINVAL;
	}

	return 0;
}

/**
 * struct fsck_inode - information about an inode used when checking the file-system.
 * @rb: link in the RB-tree of inodes
 * @inum: inode number
 * @mode: inode type, permissions, etc
 * @nlink: inode link count
 * @xattr_cnt: count of extended attributes
 * @references: how many directory/xattr entries refer this inode (calculated
 *              while walking the index)
 * @calc_cnt: for directory inode count of child directories
 * @size: inode size (read from on-flash inode)
 * @xattr_sz: summary size of all extended attributes (read from on-flash
 *            inode)
 * @calc_sz: for directories calculated directory size
 * @calc_xcnt: count of extended attributes
 * @calc_xsz: calculated summary size of all extended attributes
 * @xattr_nms: sum of lengths of all extended attribute names belonging to this
 *             inode (read from on-flash inode)
 * @calc_xnms: calculated sum of lengths of all extended attribute names
 */
struct fsck_inode {
	struct rb_node rb;
	ino_t inum;
	umode_t mode;
	unsigned int nlink;
	unsigned int xattr_cnt;
	int references;
	int calc_cnt;
	long long size;
	unsigned int xattr_sz;
	long long calc_sz;
	long long calc_xcnt;
	long long calc_xsz;
	unsigned int xattr_nms;
	long long calc_xnms;
};

/**
 * struct fsck_data - private FS checking information.
 * @inodes: RB-tree of all inodes (contains @struct fsck_inode objects)
 */
struct fsck_data {
	struct rb_root inodes;
};

/**
 * add_inode - add inode information to RB-tree of inodes.
 * @c: UBIFS file-system description object
 * @fsckd: FS checking information
 * @ino: raw UBIFS inode to add
 *
 * This is a helper function for 'check_leaf()' which adds information about
 * inode @ino to the RB-tree of inodes. Returns inode information pointer in
 * case of success and a negative error code in case of failure.
 */
static struct fsck_inode *add_inode(struct ubifs_info *c,
				    struct fsck_data *fsckd,
				    struct ubifs_ino_node *ino)
{
	struct rb_node **p, *parent = NULL;
	struct fsck_inode *fscki;
	ino_t inum = key_inum_flash(c, &ino->key);
	struct inode *inode;
	struct ubifs_inode *ui;

	p = &fsckd->inodes.rb_node;
	while (*p) {
		parent = *p;
		fscki = rb_entry(parent, struct fsck_inode, rb);
		if (inum < fscki->inum)
			p = &(*p)->rb_left;
		else if (inum > fscki->inum)
			p = &(*p)->rb_right;
		else
			return fscki;
	}

	if (inum > c->highest_inum) {
		ubifs_err("too high inode number, max. is %lu",
			  (unsigned long)c->highest_inum);
		return ERR_PTR(-EINVAL);
	}

	fscki = kzalloc(sizeof(struct fsck_inode), GFP_NOFS);
	if (!fscki)
		return ERR_PTR(-ENOMEM);

	inode = ilookup(c->vfs_sb, inum);

	fscki->inum = inum;
	/*
	 * If the inode is present in the VFS inode cache, use it instead of
	 * the on-flash inode which might be out-of-date. E.g., the size might
	 * be out-of-date. If we do not do this, the following may happen, for
	 * example:
	 *   1. A power cut happens
	 *   2. We mount the file-system R/O, the replay process fixes up the
	 *      inode size in the VFS cache, but on on-flash.
	 *   3. 'check_leaf()' fails because it hits a data node beyond inode
	 *      size.
	 */
	if (!inode) {
		fscki->nlink = le32_to_cpu(ino->nlink);
		fscki->size = le64_to_cpu(ino->size);
		fscki->xattr_cnt = le32_to_cpu(ino->xattr_cnt);
		fscki->xattr_sz = le32_to_cpu(ino->xattr_size);
		fscki->xattr_nms = le32_to_cpu(ino->xattr_names);
		fscki->mode = le32_to_cpu(ino->mode);
	} else {
		ui = ubifs_inode(inode);
		fscki->nlink = inode->i_nlink;
		fscki->size = inode->i_size;
		fscki->xattr_cnt = ui->xattr_cnt;
		fscki->xattr_sz = ui->xattr_size;
		fscki->xattr_nms = ui->xattr_names;
		fscki->mode = inode->i_mode;
		iput(inode);
	}

	if (S_ISDIR(fscki->mode)) {
		fscki->calc_sz = UBIFS_INO_NODE_SZ;
		fscki->calc_cnt = 2;
	}

	rb_link_node(&fscki->rb, parent, p);
	rb_insert_color(&fscki->rb, &fsckd->inodes);

	return fscki;
}

/**
 * search_inode - search inode in the RB-tree of inodes.
 * @fsckd: FS checking information
 * @inum: inode number to search
 *
 * This is a helper function for 'check_leaf()' which searches inode @inum in
 * the RB-tree of inodes and returns an inode information pointer or %NULL if
 * the inode was not found.
 */
static struct fsck_inode *search_inode(struct fsck_data *fsckd, ino_t inum)
{
	struct rb_node *p;
	struct fsck_inode *fscki;

	p = fsckd->inodes.rb_node;
	while (p) {
		fscki = rb_entry(p, struct fsck_inode, rb);
		if (inum < fscki->inum)
			p = p->rb_left;
		else if (inum > fscki->inum)
			p = p->rb_right;
		else
			return fscki;
	}
	return NULL;
}

/**
 * read_add_inode - read inode node and add it to RB-tree of inodes.
 * @c: UBIFS file-system description object
 * @fsckd: FS checking information
 * @inum: inode number to read
 *
 * This is a helper function for 'check_leaf()' which finds inode node @inum in
 * the index, reads it, and adds it to the RB-tree of inodes. Returns inode
 * information pointer in case of success and a negative error code in case of
 * failure.
 */
static struct fsck_inode *read_add_inode(struct ubifs_info *c,
					 struct fsck_data *fsckd, ino_t inum)
{
	int n, err;
	union ubifs_key key;
	struct ubifs_znode *znode;
	struct ubifs_zbranch *zbr;
	struct ubifs_ino_node *ino;
	struct fsck_inode *fscki;

	fscki = search_inode(fsckd, inum);
	if (fscki)
		return fscki;

	ino_key_init(c, &key, inum);
	err = ubifs_lookup_level0(c, &key, &znode, &n);
	if (!err) {
		ubifs_err("inode %lu not found in index", (unsigned long)inum);
		return ERR_PTR(-ENOENT);
	} else if (err < 0) {
		ubifs_err("error %d while looking up inode %lu",
			  err, (unsigned long)inum);
		return ERR_PTR(err);
	}

	zbr = &znode->zbranch[n];
	if (zbr->len < UBIFS_INO_NODE_SZ) {
		ubifs_err("bad node %lu node length %d",
			  (unsigned long)inum, zbr->len);
		return ERR_PTR(-EINVAL);
	}

	ino = kmalloc(zbr->len, GFP_NOFS);
	if (!ino)
		return ERR_PTR(-ENOMEM);

	err = ubifs_tnc_read_node(c, zbr, ino);
	if (err) {
		ubifs_err("cannot read inode node at LEB %d:%d, error %d",
			  zbr->lnum, zbr->offs, err);
		kfree(ino);
		return ERR_PTR(err);
	}

	fscki = add_inode(c, fsckd, ino);
	kfree(ino);
	if (IS_ERR(fscki)) {
		ubifs_err("error %ld while adding inode %lu node",
			  PTR_ERR(fscki), (unsigned long)inum);
		return fscki;
	}

	return fscki;
}

/**
 * check_leaf - check leaf node.
 * @c: UBIFS file-system description object
 * @zbr: zbranch of the leaf node to check
 * @priv: FS checking information
 *
 * This is a helper function for 'dbg_check_filesystem()' which is called for
 * every single leaf node while walking the indexing tree. It checks that the
 * leaf node referred from the indexing tree exists, has correct CRC, and does
 * some other basic validation. This function is also responsible for building
 * an RB-tree of inodes - it adds all inodes into the RB-tree. It also
 * calculates reference count, size, etc for each inode in order to later
 * compare them to the information stored inside the inodes and detect possible
 * inconsistencies. Returns zero in case of success and a negative error code
 * in case of failure.
 */
static int check_leaf(struct ubifs_info *c, struct ubifs_zbranch *zbr,
		      void *priv)
{
	ino_t inum;
	void *node;
	struct ubifs_ch *ch;
	int err, type = key_type(c, &zbr->key);
	struct fsck_inode *fscki;

	if (zbr->len < UBIFS_CH_SZ) {
		ubifs_err("bad leaf length %d (LEB %d:%d)",
			  zbr->len, zbr->lnum, zbr->offs);
		return -EINVAL;
	}

	node = kmalloc(zbr->len, GFP_NOFS);
	if (!node)
		return -ENOMEM;

	err = ubifs_tnc_read_node(c, zbr, node);
	if (err) {
		ubifs_err("cannot read leaf node at LEB %d:%d, error %d",
			  zbr->lnum, zbr->offs, err);
		goto out_free;
	}

	/* If this is an inode node, add it to RB-tree of inodes */
	if (type == UBIFS_INO_KEY) {
		fscki = add_inode(c, priv, node);
		if (IS_ERR(fscki)) {
			err = PTR_ERR(fscki);
			ubifs_err("error %d while adding inode node", err);
			goto out_dump;
		}
		goto out;
	}

	if (type != UBIFS_DENT_KEY && type != UBIFS_XENT_KEY &&
	    type != UBIFS_DATA_KEY) {
		ubifs_err("unexpected node type %d at LEB %d:%d",
			  type, zbr->lnum, zbr->offs);
		err = -EINVAL;
		goto out_free;
	}

	ch = node;
	if (le64_to_cpu(ch->sqnum) > c->max_sqnum) {
		ubifs_err("too high sequence number, max. is %llu",
			  c->max_sqnum);
		err = -EINVAL;
		goto out_dump;
	}

	if (type == UBIFS_DATA_KEY) {
		long long blk_offs;
		struct ubifs_data_node *dn = node;

		/*
		 * Search the inode node this data node belongs to and insert
		 * it to the RB-tree of inodes.
		 */
		inum = key_inum_flash(c, &dn->key);
		fscki = read_add_inode(c, priv, inum);
		if (IS_ERR(fscki)) {
			err = PTR_ERR(fscki);
			ubifs_err("error %d while processing data node and "
				  "trying to find inode node %lu",
				  err, (unsigned long)inum);
			goto out_dump;
		}

		/* Make sure the data node is within inode size */
		blk_offs = key_block_flash(c, &dn->key);
		blk_offs <<= UBIFS_BLOCK_SHIFT;
		blk_offs += le32_to_cpu(dn->size);
		if (blk_offs > fscki->size) {
			ubifs_err("data node at LEB %d:%d is not within inode "
				  "size %lld", zbr->lnum, zbr->offs,
				  fscki->size);
			err = -EINVAL;
			goto out_dump;
		}
	} else {
		int nlen;
		struct ubifs_dent_node *dent = node;
		struct fsck_inode *fscki1;

		err = ubifs_validate_entry(c, dent);
		if (err)
			goto out_dump;

		/*
		 * Search the inode node this entry refers to and the parent
		 * inode node and insert them to the RB-tree of inodes.
		 */
		inum = le64_to_cpu(dent->inum);
		fscki = read_add_inode(c, priv, inum);
		if (IS_ERR(fscki)) {
			err = PTR_ERR(fscki);
			ubifs_err("error %d while processing entry node and "
				  "trying to find inode node %lu",
				  err, (unsigned long)inum);
			goto out_dump;
		}

		/* Count how many direntries or xentries refers this inode */
		fscki->references += 1;

		inum = key_inum_flash(c, &dent->key);
		fscki1 = read_add_inode(c, priv, inum);
		if (IS_ERR(fscki1)) {
			err = PTR_ERR(fscki1);
			ubifs_err("error %d while processing entry node and "
				  "trying to find parent inode node %lu",
				  err, (unsigned long)inum);
			goto out_dump;
		}

		nlen = le16_to_cpu(dent->nlen);
		if (type == UBIFS_XENT_KEY) {
			fscki1->calc_xcnt += 1;
			fscki1->calc_xsz += CALC_DENT_SIZE(nlen);
			fscki1->calc_xsz += CALC_XATTR_BYTES(fscki->size);
			fscki1->calc_xnms += nlen;
		} else {
			fscki1->calc_sz += CALC_DENT_SIZE(nlen);
			if (dent->type == UBIFS_ITYPE_DIR)
				fscki1->calc_cnt += 1;
		}
	}

out:
	kfree(node);
	return 0;

out_dump:
	ubifs_msg("dump of node at LEB %d:%d", zbr->lnum, zbr->offs);
	ubifs_dump_node(c, node);
out_free:
	kfree(node);
	return err;
}

/**
 * free_inodes - free RB-tree of inodes.
 * @fsckd: FS checking information
 */
static void free_inodes(struct fsck_data *fsckd)
{
	struct rb_node *this = fsckd->inodes.rb_node;
	struct fsck_inode *fscki;

	while (this) {
		if (this->rb_left)
			this = this->rb_left;
		else if (this->rb_right)
			this = this->rb_right;
		else {
			fscki = rb_entry(this, struct fsck_inode, rb);
			this = rb_parent(this);
			if (this) {
				if (this->rb_left == &fscki->rb)
					this->rb_left = NULL;
				else
					this->rb_right = NULL;
			}
			kfree(fscki);
		}
	}
}

/**
 * check_inodes - checks all inodes.
 * @c: UBIFS file-system description object
 * @fsckd: FS checking information
 *
 * This is a helper function for 'dbg_check_filesystem()' which walks the
 * RB-tree of inodes after the index scan has been finished, and checks that
 * inode nlink, size, etc are correct. Returns zero if inodes are fine,
 * %-EINVAL if not, and a negative error code in case of failure.
 */
static int check_inodes(struct ubifs_info *c, struct fsck_data *fsckd)
{
	int n, err;
	union ubifs_key key;
	struct ubifs_znode *znode;
	struct ubifs_zbranch *zbr;
	struct ubifs_ino_node *ino;
	struct fsck_inode *fscki;
	struct rb_node *this = rb_first(&fsckd->inodes);

	while (this) {
		fscki = rb_entry(this, struct fsck_inode, rb);
		this = rb_next(this);

		if (S_ISDIR(fscki->mode)) {
			/*
			 * Directories have to have exactly one reference (they
			 * cannot have hardlinks), although root inode is an
			 * exception.
			 */
			if (fscki->inum != UBIFS_ROOT_INO &&
			    fscki->references != 1) {
				ubifs_err("directory inode %lu has %d "
					  "direntries which refer it, but "
					  "should be 1",
					  (unsigned long)fscki->inum,
					  fscki->references);
				goto out_dump;
			}
			if (fscki->inum == UBIFS_ROOT_INO &&
			    fscki->references != 0) {
				ubifs_err("root inode %lu has non-zero (%d) "
					  "direntries which refer it",
					  (unsigned long)fscki->inum,
					  fscki->references);
				goto out_dump;
			}
			if (fscki->calc_sz != fscki->size) {
				ubifs_err("directory inode %lu size is %lld, "
					  "but calculated size is %lld",
					  (unsigned long)fscki->inum,
					  fscki->size, fscki->calc_sz);
				goto out_dump;
			}
			if (fscki->calc_cnt != fscki->nlink) {
				ubifs_err("directory inode %lu nlink is %d, "
					  "but calculated nlink is %d",
					  (unsigned long)fscki->inum,
					  fscki->nlink, fscki->calc_cnt);
				goto out_dump;
			}
		} else {
			if (fscki->references != fscki->nlink) {
				ubifs_err("inode %lu nlink is %d, but "
					  "calculated nlink is %d",
					  (unsigned long)fscki->inum,
					  fscki->nlink, fscki->references);
				goto out_dump;
			}
		}
		if (fscki->xattr_sz != fscki->calc_xsz) {
			ubifs_err("inode %lu has xattr size %u, but "
				  "calculated size is %lld",
				  (unsigned long)fscki->inum, fscki->xattr_sz,
				  fscki->calc_xsz);
			goto out_dump;
		}
		if (fscki->xattr_cnt != fscki->calc_xcnt) {
			ubifs_err("inode %lu has %u xattrs, but "
				  "calculated count is %lld",
				  (unsigned long)fscki->inum,
				  fscki->xattr_cnt, fscki->calc_xcnt);
			goto out_dump;
		}
		if (fscki->xattr_nms != fscki->calc_xnms) {
			ubifs_err("inode %lu has xattr names' size %u, but "
				  "calculated names' size is %lld",
				  (unsigned long)fscki->inum, fscki->xattr_nms,
				  fscki->calc_xnms);
			goto out_dump;
		}
	}

	return 0;

out_dump:
	/* Read the bad inode and dump it */
	ino_key_init(c, &key, fscki->inum);
	err = ubifs_lookup_level0(c, &key, &znode, &n);
	if (!err) {
		ubifs_err("inode %lu not found in index",
			  (unsigned long)fscki->inum);
		return -ENOENT;
	} else if (err < 0) {
		ubifs_err("error %d while looking up inode %lu",
			  err, (unsigned long)fscki->inum);
		return err;
	}

	zbr = &znode->zbranch[n];
	ino = kmalloc(zbr->len, GFP_NOFS);
	if (!ino)
		return -ENOMEM;

	err = ubifs_tnc_read_node(c, zbr, ino);
	if (err) {
		ubifs_err("cannot read inode node at LEB %d:%d, error %d",
			  zbr->lnum, zbr->offs, err);
		kfree(ino);
		return err;
	}

	ubifs_msg("dump of the inode %lu sitting in LEB %d:%d",
		  (unsigned long)fscki->inum, zbr->lnum, zbr->offs);
	ubifs_dump_node(c, ino);
	kfree(ino);
	return -EINVAL;
}

/**
 * dbg_check_filesystem - check the file-system.
 * @c: UBIFS file-system description object
 *
 * This function checks the file system, namely:
 * o makes sure that all leaf nodes exist and their CRCs are correct;
 * o makes sure inode nlink, size, xattr size/count are correct (for all
 *   inodes).
 *
 * The function reads whole indexing tree and all nodes, so it is pretty
 * heavy-weight. Returns zero if the file-system is consistent, %-EINVAL if
 * not, and a negative error code in case of failure.
 */
int dbg_check_filesystem(struct ubifs_info *c)
{
	int err;
	struct fsck_data fsckd;

	if (!dbg_is_chk_fs(c))
		return 0;

	fsckd.inodes = RB_ROOT;
	err = dbg_walk_index(c, check_leaf, NULL, &fsckd);
	if (err)
		goto out_free;

	err = check_inodes(c, &fsckd);
	if (err)
		goto out_free;

	free_inodes(&fsckd);
	return 0;

out_free:
	ubifs_err("file-system check failed with error %d", err);
	dump_stack();
	free_inodes(&fsckd);
	return err;
}

/**
 * dbg_check_data_nodes_order - check that list of data nodes is sorted.
 * @c: UBIFS file-system description object
 * @head: the list of nodes ('struct ubifs_scan_node' objects)
 *
 * This function returns zero if the list of data nodes is sorted correctly,
 * and %-EINVAL if not.
 */
int dbg_check_data_nodes_order(struct ubifs_info *c, struct list_head *head)
{
	struct list_head *cur;
	struct ubifs_scan_node *sa, *sb;

	if (!dbg_is_chk_gen(c))
		return 0;

	for (cur = head->next; cur->next != head; cur = cur->next) {
		ino_t inuma, inumb;
		uint32_t blka, blkb;

		cond_resched();
		sa = container_of(cur, struct ubifs_scan_node, list);
		sb = container_of(cur->next, struct ubifs_scan_node, list);

		if (sa->type != UBIFS_DATA_NODE) {
			ubifs_err("bad node type %d", sa->type);
			ubifs_dump_node(c, sa->node);
			return -EINVAL;
		}
		if (sb->type != UBIFS_DATA_NODE) {
			ubifs_err("bad node type %d", sb->type);
			ubifs_dump_node(c, sb->node);
			return -EINVAL;
		}

		inuma = key_inum(c, &sa->key);
		inumb = key_inum(c, &sb->key);

		if (inuma < inumb)
			continue;
		if (inuma > inumb) {
			ubifs_err("larger inum %lu goes before inum %lu",
				  (unsigned long)inuma, (unsigned long)inumb);
			goto error_dump;
		}

		blka = key_block(c, &sa->key);
		blkb = key_block(c, &sb->key);

		if (blka > blkb) {
			ubifs_err("larger block %u goes before %u", blka, blkb);
			goto error_dump;
		}
		if (blka == blkb) {
			ubifs_err("two data nodes for the same block");
			goto error_dump;
		}
	}

	return 0;

error_dump:
	ubifs_dump_node(c, sa->node);
	ubifs_dump_node(c, sb->node);
	return -EINVAL;
}

/**
 * dbg_check_nondata_nodes_order - check that list of data nodes is sorted.
 * @c: UBIFS file-system description object
 * @head: the list of nodes ('struct ubifs_scan_node' objects)
 *
 * This function returns zero if the list of non-data nodes is sorted correctly,
 * and %-EINVAL if not.
 */
int dbg_check_nondata_nodes_order(struct ubifs_info *c, struct list_head *head)
{
	struct list_head *cur;
	struct ubifs_scan_node *sa, *sb;

	if (!dbg_is_chk_gen(c))
		return 0;

	for (cur = head->next; cur->next != head; cur = cur->next) {
		ino_t inuma, inumb;
		uint32_t hasha, hashb;

		cond_resched();
		sa = container_of(cur, struct ubifs_scan_node, list);
		sb = container_of(cur->next, struct ubifs_scan_node, list);

		if (sa->type != UBIFS_INO_NODE && sa->type != UBIFS_DENT_NODE &&
		    sa->type != UBIFS_XENT_NODE) {
			ubifs_err("bad node type %d", sa->type);
			ubifs_dump_node(c, sa->node);
			return -EINVAL;
		}
		if (sa->type != UBIFS_INO_NODE && sa->type != UBIFS_DENT_NODE &&
		    sa->type != UBIFS_XENT_NODE) {
			ubifs_err("bad node type %d", sb->type);
			ubifs_dump_node(c, sb->node);
			return -EINVAL;
		}

		if (sa->type != UBIFS_INO_NODE && sb->type == UBIFS_INO_NODE) {
			ubifs_err("non-inode node goes before inode node");
			goto error_dump;
		}

		if (sa->type == UBIFS_INO_NODE && sb->type != UBIFS_INO_NODE)
			continue;

		if (sa->type == UBIFS_INO_NODE && sb->type == UBIFS_INO_NODE) {
			/* Inode nodes are sorted in descending size order */
			if (sa->len < sb->len) {
				ubifs_err("smaller inode node goes first");
				goto error_dump;
			}
			continue;
		}

		/*
		 * This is either a dentry or xentry, which should be sorted in
		 * ascending (parent ino, hash) order.
		 */
		inuma = key_inum(c, &sa->key);
		inumb = key_inum(c, &sb->key);

		if (inuma < inumb)
			continue;
		if (inuma > inumb) {
			ubifs_err("larger inum %lu goes before inum %lu",
				  (unsigned long)inuma, (unsigned long)inumb);
			goto error_dump;
		}

		hasha = key_block(c, &sa->key);
		hashb = key_block(c, &sb->key);

		if (hasha > hashb) {
			ubifs_err("larger hash %u goes before %u",
				  hasha, hashb);
			goto error_dump;
		}
	}

	return 0;

error_dump:
	ubifs_msg("dumping first node");
	ubifs_dump_node(c, sa->node);
	ubifs_msg("dumping second node");
	ubifs_dump_node(c, sb->node);
	return -EINVAL;
	return 0;
}

static inline int chance(unsigned int n, unsigned int out_of)
{
	return !!((random32() % out_of) + 1 <= n);

}

static int power_cut_emulated(struct ubifs_info *c, int lnum, int write)
{
	struct ubifs_debug_info *d = c->dbg;

	ubifs_assert(dbg_is_tst_rcvry(c));

	if (!d->pc_cnt) {
		/* First call - decide delay to the power cut */
		if (chance(1, 2)) {
			unsigned long delay;

			if (chance(1, 2)) {
				d->pc_delay = 1;
				/* Fail withing 1 minute */
				delay = random32() % 60000;
				d->pc_timeout = jiffies;
				d->pc_timeout += msecs_to_jiffies(delay);
				ubifs_warn("failing after %lums", delay);
			} else {
				d->pc_delay = 2;
				delay = random32() % 10000;
				/* Fail within 10000 operations */
				d->pc_cnt_max = delay;
				ubifs_warn("failing after %lu calls", delay);
			}
		}

		d->pc_cnt += 1;
	}

	/* Determine if failure delay has expired */
	if (d->pc_delay == 1 && time_before(jiffies, d->pc_timeout))
			return 0;
	if (d->pc_delay == 2 && d->pc_cnt++ < d->pc_cnt_max)
			return 0;

	if (lnum == UBIFS_SB_LNUM) {
		if (write && chance(1, 2))
			return 0;
		if (chance(19, 20))
			return 0;
		ubifs_warn("failing in super block LEB %d", lnum);
	} else if (lnum == UBIFS_MST_LNUM || lnum == UBIFS_MST_LNUM + 1) {
		if (chance(19, 20))
			return 0;
		ubifs_warn("failing in master LEB %d", lnum);
	} else if (lnum >= UBIFS_LOG_LNUM && lnum <= c->log_last) {
		if (write && chance(99, 100))
			return 0;
		if (chance(399, 400))
			return 0;
		ubifs_warn("failing in log LEB %d", lnum);
	} else if (lnum >= c->lpt_first && lnum <= c->lpt_last) {
		if (write && chance(7, 8))
			return 0;
		if (chance(19, 20))
			return 0;
		ubifs_warn("failing in LPT LEB %d", lnum);
	} else if (lnum >= c->orph_first && lnum <= c->orph_last) {
		if (write && chance(1, 2))
			return 0;
		if (chance(9, 10))
			return 0;
		ubifs_warn("failing in orphan LEB %d", lnum);
	} else if (lnum == c->ihead_lnum) {
		if (chance(99, 100))
			return 0;
		ubifs_warn("failing in index head LEB %d", lnum);
	} else if (c->jheads && lnum == c->jheads[GCHD].wbuf.lnum) {
		if (chance(9, 10))
			return 0;
		ubifs_warn("failing in GC head LEB %d", lnum);
	} else if (write && !RB_EMPTY_ROOT(&c->buds) &&
		   !ubifs_search_bud(c, lnum)) {
		if (chance(19, 20))
			return 0;
		ubifs_warn("failing in non-bud LEB %d", lnum);
	} else if (c->cmt_state == COMMIT_RUNNING_BACKGROUND ||
		   c->cmt_state == COMMIT_RUNNING_REQUIRED) {
		if (chance(999, 1000))
			return 0;
		ubifs_warn("failing in bud LEB %d commit running", lnum);
	} else {
		if (chance(9999, 10000))
			return 0;
		ubifs_warn("failing in bud LEB %d commit not running", lnum);
	}

	d->pc_happened = 1;
	ubifs_warn("========== Power cut emulated ==========");
	dump_stack();
	return 1;
}

static void cut_data(const void *buf, unsigned int len)
{
	unsigned int from, to, i, ffs = chance(1, 2);
	unsigned char *p = (void *)buf;

	from = random32() % (len + 1);
	if (chance(1, 2))
		to = random32() % (len - from + 1);
	else
		to = len;

	if (from < to)
		ubifs_warn("filled bytes %u-%u with %s", from, to - 1,
			   ffs ? "0xFFs" : "random data");

	if (ffs)
		for (i = from; i < to; i++)
			p[i] = 0xFF;
	else
		for (i = from; i < to; i++)
			p[i] = random32() % 0x100;
}

int dbg_leb_write(struct ubifs_info *c, int lnum, const void *buf,
		  int offs, int len)
{
	int err, failing;

	if (c->dbg->pc_happened)
		return -EROFS;

	failing = power_cut_emulated(c, lnum, 1);
	if (failing)
		cut_data(buf, len);
	err = ubi_leb_write(c->ubi, lnum, buf, offs, len);
	if (err)
		return err;
	if (failing)
		return -EROFS;
	return 0;
}

int dbg_leb_change(struct ubifs_info *c, int lnum, const void *buf,
		   int len)
{
	int err;

	if (c->dbg->pc_happened)
		return -EROFS;
	if (power_cut_emulated(c, lnum, 1))
		return -EROFS;
	err = ubi_leb_change(c->ubi, lnum, buf, len);
	if (err)
		return err;
	if (power_cut_emulated(c, lnum, 1))
		return -EROFS;
	return 0;
}

int dbg_leb_unmap(struct ubifs_info *c, int lnum)
{
	int err;

	if (c->dbg->pc_happened)
		return -EROFS;
	if (power_cut_emulated(c, lnum, 0))
		return -EROFS;
	err = ubi_leb_unmap(c->ubi, lnum);
	if (err)
		return err;
	if (power_cut_emulated(c, lnum, 0))
		return -EROFS;
	return 0;
}

int dbg_leb_map(struct ubifs_info *c, int lnum)
{
	int err;

	if (c->dbg->pc_happened)
		return -EROFS;
	if (power_cut_emulated(c, lnum, 0))
		return -EROFS;
	err = ubi_leb_map(c->ubi, lnum);
	if (err)
		return err;
	if (power_cut_emulated(c, lnum, 0))
		return -EROFS;
	return 0;
}

/*
 * Root directory for UBIFS stuff in debugfs. Contains sub-directories which
 * contain the stuff specific to particular file-system mounts.
 */
static struct dentry *dfs_rootdir;

static int dfs_file_open(struct inode *inode, struct file *file)
{
	file->private_data = inode->i_private;
	return nonseekable_open(inode, file);
}

/**
 * provide_user_output - provide output to the user reading a debugfs file.
 * @val: boolean value for the answer
 * @u: the buffer to store the answer at
 * @count: size of the buffer
 * @ppos: position in the @u output buffer
 *
 * This is a simple helper function which stores @val boolean value in the user
 * buffer when the user reads one of UBIFS debugfs files. Returns amount of
 * bytes written to @u in case of success and a negative error code in case of
 * failure.
 */
static int provide_user_output(int val, char __user *u, size_t count,
			       loff_t *ppos)
{
	char buf[3];

	if (val)
		buf[0] = '1';
	else
		buf[0] = '0';
	buf[1] = '\n';
	buf[2] = 0x00;

	return simple_read_from_buffer(u, count, ppos, buf, 2);
}

static ssize_t dfs_file_read(struct file *file, char __user *u, size_t count,
			     loff_t *ppos)
{
	struct dentry *dent = file->f_path.dentry;
	struct ubifs_info *c = file->private_data;
	struct ubifs_debug_info *d = c->dbg;
	int val;

	if (dent == d->dfs_chk_gen)
		val = d->chk_gen;
	else if (dent == d->dfs_chk_index)
		val = d->chk_index;
	else if (dent == d->dfs_chk_orph)
		val = d->chk_orph;
	else if (dent == d->dfs_chk_lprops)
		val = d->chk_lprops;
	else if (dent == d->dfs_chk_fs)
		val = d->chk_fs;
	else if (dent == d->dfs_tst_rcvry)
		val = d->tst_rcvry;
	else
		return -EINVAL;

	return provide_user_output(val, u, count, ppos);
}

/**
 * interpret_user_input - interpret user debugfs file input.
 * @u: user-provided buffer with the input
 * @count: buffer size
 *
 * This is a helper function which interpret user input to a boolean UBIFS
 * debugfs file. Returns %0 or %1 in case of success and a negative error code
 * in case of failure.
 */
static int interpret_user_input(const char __user *u, size_t count)
{
	size_t buf_size;
	char buf[8];

	buf_size = min_t(size_t, count, (sizeof(buf) - 1));
	if (copy_from_user(buf, u, buf_size))
		return -EFAULT;

	if (buf[0] == '1')
		return 1;
	else if (buf[0] == '0')
		return 0;

	return -EINVAL;
}

static ssize_t dfs_file_write(struct file *file, const char __user *u,
			      size_t count, loff_t *ppos)
{
	struct ubifs_info *c = file->private_data;
	struct ubifs_debug_info *d = c->dbg;
	struct dentry *dent = file->f_path.dentry;
	int val;

	/*
	 * TODO: this is racy - the file-system might have already been
	 * unmounted and we'd oops in this case. The plan is to fix it with
	 * help of 'iterate_supers_type()' which we should have in v3.0: when
	 * a debugfs opened, we rember FS's UUID in file->private_data. Then
	 * whenever we access the FS via a debugfs file, we iterate all UBIFS
	 * superblocks and fine the one with the same UUID, and take the
	 * locking right.
	 *
	 * The other way to go suggested by Al Viro is to create a separate
	 * 'ubifs-debug' file-system instead.
	 */
	if (file->f_path.dentry == d->dfs_dump_lprops) {
		ubifs_dump_lprops(c);
		return count;
	}
	if (file->f_path.dentry == d->dfs_dump_budg) {
		ubifs_dump_budg(c, &c->bi);
		return count;
	}
	if (file->f_path.dentry == d->dfs_dump_tnc) {
		mutex_lock(&c->tnc_mutex);
		ubifs_dump_tnc(c);
		mutex_unlock(&c->tnc_mutex);
		return count;
	}

	val = interpret_user_input(u, count);
	if (val < 0)
		return val;

	if (dent == d->dfs_chk_gen)
		d->chk_gen = val;
	else if (dent == d->dfs_chk_index)
		d->chk_index = val;
	else if (dent == d->dfs_chk_orph)
		d->chk_orph = val;
	else if (dent == d->dfs_chk_lprops)
		d->chk_lprops = val;
	else if (dent == d->dfs_chk_fs)
		d->chk_fs = val;
	else if (dent == d->dfs_tst_rcvry)
		d->tst_rcvry = val;
	else
		return -EINVAL;

	return count;
}

static const struct file_operations dfs_fops = {
	.open = dfs_file_open,
	.read = dfs_file_read,
	.write = dfs_file_write,
	.owner = THIS_MODULE,
	.llseek = no_llseek,
};

/**
 * dbg_debugfs_init_fs - initialize debugfs for UBIFS instance.
 * @c: UBIFS file-system description object
 *
 * This function creates all debugfs files for this instance of UBIFS. Returns
 * zero in case of success and a negative error code in case of failure.
 *
 * Note, the only reason we have not merged this function with the
 * 'ubifs_debugging_init()' function is because it is better to initialize
 * debugfs interfaces at the very end of the mount process, and remove them at
 * the very beginning of the mount process.
 */
int dbg_debugfs_init_fs(struct ubifs_info *c)
{
	int err, n;
	const char *fname;
	struct dentry *dent;
	struct ubifs_debug_info *d = c->dbg;

<<<<<<< HEAD
	if (!IS_ENABLED(DEBUG_FS))
=======
	if (!IS_ENABLED(CONFIG_DEBUG_FS))
>>>>>>> ce5c1fe9
		return 0;

	n = snprintf(d->dfs_dir_name, UBIFS_DFS_DIR_LEN + 1, UBIFS_DFS_DIR_NAME,
		     c->vi.ubi_num, c->vi.vol_id);
	if (n == UBIFS_DFS_DIR_LEN) {
		/* The array size is too small */
		fname = UBIFS_DFS_DIR_NAME;
		dent = ERR_PTR(-EINVAL);
		goto out;
	}

	fname = d->dfs_dir_name;
	dent = debugfs_create_dir(fname, dfs_rootdir);
	if (IS_ERR_OR_NULL(dent))
		goto out;
	d->dfs_dir = dent;

	fname = "dump_lprops";
	dent = debugfs_create_file(fname, S_IWUSR, d->dfs_dir, c, &dfs_fops);
	if (IS_ERR_OR_NULL(dent))
		goto out_remove;
	d->dfs_dump_lprops = dent;

	fname = "dump_budg";
	dent = debugfs_create_file(fname, S_IWUSR, d->dfs_dir, c, &dfs_fops);
	if (IS_ERR_OR_NULL(dent))
		goto out_remove;
	d->dfs_dump_budg = dent;

	fname = "dump_tnc";
	dent = debugfs_create_file(fname, S_IWUSR, d->dfs_dir, c, &dfs_fops);
	if (IS_ERR_OR_NULL(dent))
		goto out_remove;
	d->dfs_dump_tnc = dent;

	fname = "chk_general";
	dent = debugfs_create_file(fname, S_IRUSR | S_IWUSR, d->dfs_dir, c,
				   &dfs_fops);
	if (IS_ERR_OR_NULL(dent))
		goto out_remove;
	d->dfs_chk_gen = dent;

	fname = "chk_index";
	dent = debugfs_create_file(fname, S_IRUSR | S_IWUSR, d->dfs_dir, c,
				   &dfs_fops);
	if (IS_ERR_OR_NULL(dent))
		goto out_remove;
	d->dfs_chk_index = dent;

	fname = "chk_orphans";
	dent = debugfs_create_file(fname, S_IRUSR | S_IWUSR, d->dfs_dir, c,
				   &dfs_fops);
	if (IS_ERR_OR_NULL(dent))
		goto out_remove;
	d->dfs_chk_orph = dent;

	fname = "chk_lprops";
	dent = debugfs_create_file(fname, S_IRUSR | S_IWUSR, d->dfs_dir, c,
				   &dfs_fops);
	if (IS_ERR_OR_NULL(dent))
		goto out_remove;
	d->dfs_chk_lprops = dent;

	fname = "chk_fs";
	dent = debugfs_create_file(fname, S_IRUSR | S_IWUSR, d->dfs_dir, c,
				   &dfs_fops);
	if (IS_ERR_OR_NULL(dent))
		goto out_remove;
	d->dfs_chk_fs = dent;

	fname = "tst_recovery";
	dent = debugfs_create_file(fname, S_IRUSR | S_IWUSR, d->dfs_dir, c,
				   &dfs_fops);
	if (IS_ERR_OR_NULL(dent))
		goto out_remove;
	d->dfs_tst_rcvry = dent;

	return 0;

out_remove:
	debugfs_remove_recursive(d->dfs_dir);
out:
	err = dent ? PTR_ERR(dent) : -ENODEV;
	ubifs_err("cannot create \"%s\" debugfs file or directory, error %d\n",
		  fname, err);
	return err;
}

/**
 * dbg_debugfs_exit_fs - remove all debugfs files.
 * @c: UBIFS file-system description object
 */
void dbg_debugfs_exit_fs(struct ubifs_info *c)
{
<<<<<<< HEAD
	if (IS_ENABLED(DEBUG_FS))
=======
	if (IS_ENABLED(CONFIG_DEBUG_FS))
>>>>>>> ce5c1fe9
		debugfs_remove_recursive(c->dbg->dfs_dir);
}

struct ubifs_global_debug_info ubifs_dbg;

static struct dentry *dfs_chk_gen;
static struct dentry *dfs_chk_index;
static struct dentry *dfs_chk_orph;
static struct dentry *dfs_chk_lprops;
static struct dentry *dfs_chk_fs;
static struct dentry *dfs_tst_rcvry;

static ssize_t dfs_global_file_read(struct file *file, char __user *u,
				    size_t count, loff_t *ppos)
{
	struct dentry *dent = file->f_path.dentry;
	int val;

	if (dent == dfs_chk_gen)
		val = ubifs_dbg.chk_gen;
	else if (dent == dfs_chk_index)
		val = ubifs_dbg.chk_index;
	else if (dent == dfs_chk_orph)
		val = ubifs_dbg.chk_orph;
	else if (dent == dfs_chk_lprops)
		val = ubifs_dbg.chk_lprops;
	else if (dent == dfs_chk_fs)
		val = ubifs_dbg.chk_fs;
	else if (dent == dfs_tst_rcvry)
		val = ubifs_dbg.tst_rcvry;
	else
		return -EINVAL;

	return provide_user_output(val, u, count, ppos);
}

static ssize_t dfs_global_file_write(struct file *file, const char __user *u,
				     size_t count, loff_t *ppos)
{
	struct dentry *dent = file->f_path.dentry;
	int val;

	val = interpret_user_input(u, count);
	if (val < 0)
		return val;

	if (dent == dfs_chk_gen)
		ubifs_dbg.chk_gen = val;
	else if (dent == dfs_chk_index)
		ubifs_dbg.chk_index = val;
	else if (dent == dfs_chk_orph)
		ubifs_dbg.chk_orph = val;
	else if (dent == dfs_chk_lprops)
		ubifs_dbg.chk_lprops = val;
	else if (dent == dfs_chk_fs)
		ubifs_dbg.chk_fs = val;
	else if (dent == dfs_tst_rcvry)
		ubifs_dbg.tst_rcvry = val;
	else
		return -EINVAL;

	return count;
}

static const struct file_operations dfs_global_fops = {
	.read = dfs_global_file_read,
	.write = dfs_global_file_write,
	.owner = THIS_MODULE,
	.llseek = no_llseek,
};

/**
 * dbg_debugfs_init - initialize debugfs file-system.
 *
 * UBIFS uses debugfs file-system to expose various debugging knobs to
 * user-space. This function creates "ubifs" directory in the debugfs
 * file-system. Returns zero in case of success and a negative error code in
 * case of failure.
 */
int dbg_debugfs_init(void)
{
	int err;
	const char *fname;
	struct dentry *dent;

<<<<<<< HEAD
	if (!IS_ENABLED(DEBUG_FS))
=======
	if (!IS_ENABLED(CONFIG_DEBUG_FS))
>>>>>>> ce5c1fe9
		return 0;

	fname = "ubifs";
	dent = debugfs_create_dir(fname, NULL);
	if (IS_ERR_OR_NULL(dent))
		goto out;
	dfs_rootdir = dent;

	fname = "chk_general";
	dent = debugfs_create_file(fname, S_IRUSR | S_IWUSR, dfs_rootdir, NULL,
				   &dfs_global_fops);
	if (IS_ERR_OR_NULL(dent))
		goto out_remove;
	dfs_chk_gen = dent;

	fname = "chk_index";
	dent = debugfs_create_file(fname, S_IRUSR | S_IWUSR, dfs_rootdir, NULL,
				   &dfs_global_fops);
	if (IS_ERR_OR_NULL(dent))
		goto out_remove;
	dfs_chk_index = dent;

	fname = "chk_orphans";
	dent = debugfs_create_file(fname, S_IRUSR | S_IWUSR, dfs_rootdir, NULL,
				   &dfs_global_fops);
	if (IS_ERR_OR_NULL(dent))
		goto out_remove;
	dfs_chk_orph = dent;

	fname = "chk_lprops";
	dent = debugfs_create_file(fname, S_IRUSR | S_IWUSR, dfs_rootdir, NULL,
				   &dfs_global_fops);
	if (IS_ERR_OR_NULL(dent))
		goto out_remove;
	dfs_chk_lprops = dent;

	fname = "chk_fs";
	dent = debugfs_create_file(fname, S_IRUSR | S_IWUSR, dfs_rootdir, NULL,
				   &dfs_global_fops);
	if (IS_ERR_OR_NULL(dent))
		goto out_remove;
	dfs_chk_fs = dent;

	fname = "tst_recovery";
	dent = debugfs_create_file(fname, S_IRUSR | S_IWUSR, dfs_rootdir, NULL,
				   &dfs_global_fops);
	if (IS_ERR_OR_NULL(dent))
		goto out_remove;
	dfs_tst_rcvry = dent;

	return 0;

out_remove:
	debugfs_remove_recursive(dfs_rootdir);
out:
	err = dent ? PTR_ERR(dent) : -ENODEV;
	ubifs_err("cannot create \"%s\" debugfs file or directory, error %d\n",
		  fname, err);
	return err;
}

/**
 * dbg_debugfs_exit - remove the "ubifs" directory from debugfs file-system.
 */
void dbg_debugfs_exit(void)
{
<<<<<<< HEAD
	if (IS_ENABLED(DEBUG_FS))
=======
	if (IS_ENABLED(CONFIG_DEBUG_FS))
>>>>>>> ce5c1fe9
		debugfs_remove_recursive(dfs_rootdir);
}

/**
 * ubifs_debugging_init - initialize UBIFS debugging.
 * @c: UBIFS file-system description object
 *
 * This function initializes debugging-related data for the file system.
 * Returns zero in case of success and a negative error code in case of
 * failure.
 */
int ubifs_debugging_init(struct ubifs_info *c)
{
	c->dbg = kzalloc(sizeof(struct ubifs_debug_info), GFP_KERNEL);
	if (!c->dbg)
		return -ENOMEM;

	return 0;
}

/**
 * ubifs_debugging_exit - free debugging data.
 * @c: UBIFS file-system description object
 */
void ubifs_debugging_exit(struct ubifs_info *c)
{
	kfree(c->dbg);
}<|MERGE_RESOLUTION|>--- conflicted
+++ resolved
@@ -2918,11 +2918,7 @@
 	struct dentry *dent;
 	struct ubifs_debug_info *d = c->dbg;
 
-<<<<<<< HEAD
-	if (!IS_ENABLED(DEBUG_FS))
-=======
 	if (!IS_ENABLED(CONFIG_DEBUG_FS))
->>>>>>> ce5c1fe9
 		return 0;
 
 	n = snprintf(d->dfs_dir_name, UBIFS_DFS_DIR_LEN + 1, UBIFS_DFS_DIR_NAME,
@@ -3017,11 +3013,7 @@
  */
 void dbg_debugfs_exit_fs(struct ubifs_info *c)
 {
-<<<<<<< HEAD
-	if (IS_ENABLED(DEBUG_FS))
-=======
 	if (IS_ENABLED(CONFIG_DEBUG_FS))
->>>>>>> ce5c1fe9
 		debugfs_remove_recursive(c->dbg->dfs_dir);
 }
 
@@ -3107,11 +3099,7 @@
 	const char *fname;
 	struct dentry *dent;
 
-<<<<<<< HEAD
-	if (!IS_ENABLED(DEBUG_FS))
-=======
 	if (!IS_ENABLED(CONFIG_DEBUG_FS))
->>>>>>> ce5c1fe9
 		return 0;
 
 	fname = "ubifs";
@@ -3178,11 +3166,7 @@
  */
 void dbg_debugfs_exit(void)
 {
-<<<<<<< HEAD
-	if (IS_ENABLED(DEBUG_FS))
-=======
 	if (IS_ENABLED(CONFIG_DEBUG_FS))
->>>>>>> ce5c1fe9
 		debugfs_remove_recursive(dfs_rootdir);
 }
 
