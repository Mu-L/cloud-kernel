/* SCTP kernel implementation
 * (C) Copyright IBM Corp. 2001, 2004
 * Copyright (c) 1999-2000 Cisco, Inc.
 * Copyright (c) 1999-2001 Motorola, Inc.
 * Copyright (c) 2001 Intel Corp.
 * Copyright (c) 2001 Nokia, Inc.
 * Copyright (c) 2001 La Monte H.P. Yarroll
 *
 * This file is part of the SCTP kernel implementation
 *
 * Initialization/cleanup for SCTP protocol support.
 *
 * This SCTP implementation is free software;
 * you can redistribute it and/or modify it under the terms of
 * the GNU General Public License as published by
 * the Free Software Foundation; either version 2, or (at your option)
 * any later version.
 *
 * This SCTP implementation is distributed in the hope that it
 * will be useful, but WITHOUT ANY WARRANTY; without even the implied
 *                 ************************
 * warranty of MERCHANTABILITY or FITNESS FOR A PARTICULAR PURPOSE.
 * See the GNU General Public License for more details.
 *
 * You should have received a copy of the GNU General Public License
 * along with GNU CC; see the file COPYING.  If not, write to
 * the Free Software Foundation, 59 Temple Place - Suite 330,
 * Boston, MA 02111-1307, USA.
 *
 * Please send any bug reports or fixes you make to the
 * email address(es):
 *    lksctp developers <lksctp-developers@lists.sourceforge.net>
 *
 * Or submit a bug report through the following website:
 *    http://www.sf.net/projects/lksctp
 *
 * Written or modified by:
 *    La Monte H.P. Yarroll <piggy@acm.org>
 *    Karl Knutson <karl@athena.chicago.il.us>
 *    Jon Grimm <jgrimm@us.ibm.com>
 *    Sridhar Samudrala <sri@us.ibm.com>
 *    Daisy Chang <daisyc@us.ibm.com>
 *    Ardelle Fan <ardelle.fan@intel.com>
 *
 * Any bugs reported given to us we will try to fix... any fixes shared will
 * be incorporated into the next SCTP release.
 */

#define pr_fmt(fmt) KBUILD_MODNAME ": " fmt

#include <linux/module.h>
#include <linux/init.h>
#include <linux/netdevice.h>
#include <linux/inetdevice.h>
#include <linux/seq_file.h>
#include <linux/bootmem.h>
#include <linux/highmem.h>
#include <linux/swap.h>
#include <linux/slab.h>
#include <net/net_namespace.h>
#include <net/protocol.h>
#include <net/ip.h>
#include <net/ipv6.h>
#include <net/route.h>
#include <net/sctp/sctp.h>
#include <net/addrconf.h>
#include <net/inet_common.h>
#include <net/inet_ecn.h>

/* Global data structures. */
struct sctp_globals sctp_globals __read_mostly;
DEFINE_SNMP_STAT(struct sctp_mib, sctp_statistics) __read_mostly;

#ifdef CONFIG_PROC_FS
struct proc_dir_entry	*proc_net_sctp;
#endif

struct idr sctp_assocs_id;
DEFINE_SPINLOCK(sctp_assocs_id_lock);

/* This is the global socket data structure used for responding to
 * the Out-of-the-blue (OOTB) packets.  A control sock will be created
 * for this socket at the initialization time.
 */
static struct sock *sctp_ctl_sock;

static struct sctp_pf *sctp_pf_inet6_specific;
static struct sctp_pf *sctp_pf_inet_specific;
static struct sctp_af *sctp_af_v4_specific;
static struct sctp_af *sctp_af_v6_specific;

struct kmem_cache *sctp_chunk_cachep __read_mostly;
struct kmem_cache *sctp_bucket_cachep __read_mostly;

long sysctl_sctp_mem[3];
int sysctl_sctp_rmem[3];
int sysctl_sctp_wmem[3];

/* Return the address of the control sock. */
struct sock *sctp_get_ctl_sock(void)
{
	return sctp_ctl_sock;
}

/* Set up the proc fs entry for the SCTP protocol. */
static __init int sctp_proc_init(void)
{
	if (percpu_counter_init(&sctp_sockets_allocated, 0))
		goto out_nomem;
#ifdef CONFIG_PROC_FS
	if (!proc_net_sctp) {
		proc_net_sctp = proc_mkdir("sctp", init_net.proc_net);
		if (!proc_net_sctp)
			goto out_free_percpu;
	}

	if (sctp_snmp_proc_init())
		goto out_snmp_proc_init;
	if (sctp_eps_proc_init())
		goto out_eps_proc_init;
	if (sctp_assocs_proc_init())
		goto out_assocs_proc_init;
	if (sctp_remaddr_proc_init())
		goto out_remaddr_proc_init;

	return 0;

out_remaddr_proc_init:
	sctp_assocs_proc_exit();
out_assocs_proc_init:
	sctp_eps_proc_exit();
out_eps_proc_init:
	sctp_snmp_proc_exit();
out_snmp_proc_init:
	if (proc_net_sctp) {
		proc_net_sctp = NULL;
		remove_proc_entry("sctp", init_net.proc_net);
	}
out_free_percpu:
	percpu_counter_destroy(&sctp_sockets_allocated);
#else
	return 0;
#endif /* CONFIG_PROC_FS */

out_nomem:
	return -ENOMEM;
}

/* Clean up the proc fs entry for the SCTP protocol.
 * Note: Do not make this __exit as it is used in the init error
 * path.
 */
static void sctp_proc_exit(void)
{
#ifdef CONFIG_PROC_FS
	sctp_snmp_proc_exit();
	sctp_eps_proc_exit();
	sctp_assocs_proc_exit();
	sctp_remaddr_proc_exit();

	if (proc_net_sctp) {
		proc_net_sctp = NULL;
		remove_proc_entry("sctp", init_net.proc_net);
	}
#endif
	percpu_counter_destroy(&sctp_sockets_allocated);
}

/* Private helper to extract ipv4 address and stash them in
 * the protocol structure.
 */
static void sctp_v4_copy_addrlist(struct list_head *addrlist,
				  struct net_device *dev)
{
	struct in_device *in_dev;
	struct in_ifaddr *ifa;
	struct sctp_sockaddr_entry *addr;

	rcu_read_lock();
	if ((in_dev = __in_dev_get_rcu(dev)) == NULL) {
		rcu_read_unlock();
		return;
	}

	for (ifa = in_dev->ifa_list; ifa; ifa = ifa->ifa_next) {
		/* Add the address to the local list.  */
		addr = t_new(struct sctp_sockaddr_entry, GFP_ATOMIC);
		if (addr) {
			addr->a.v4.sin_family = AF_INET;
			addr->a.v4.sin_port = 0;
			addr->a.v4.sin_addr.s_addr = ifa->ifa_local;
			addr->valid = 1;
			INIT_LIST_HEAD(&addr->list);
			list_add_tail(&addr->list, addrlist);
		}
	}

	rcu_read_unlock();
}

/* Extract our IP addresses from the system and stash them in the
 * protocol structure.
 */
static void sctp_get_local_addr_list(void)
{
	struct net_device *dev;
	struct list_head *pos;
	struct sctp_af *af;

	rcu_read_lock();
	for_each_netdev_rcu(&init_net, dev) {
		__list_for_each(pos, &sctp_address_families) {
			af = list_entry(pos, struct sctp_af, list);
			af->copy_addrlist(&sctp_local_addr_list, dev);
		}
	}
	rcu_read_unlock();
}

/* Free the existing local addresses.  */
static void sctp_free_local_addr_list(void)
{
	struct sctp_sockaddr_entry *addr;
	struct list_head *pos, *temp;

	list_for_each_safe(pos, temp, &sctp_local_addr_list) {
		addr = list_entry(pos, struct sctp_sockaddr_entry, list);
		list_del(pos);
		kfree(addr);
	}
}

/* Copy the local addresses which are valid for 'scope' into 'bp'.  */
int sctp_copy_local_addr_list(struct sctp_bind_addr *bp, sctp_scope_t scope,
			      gfp_t gfp, int copy_flags)
{
	struct sctp_sockaddr_entry *addr;
	int error = 0;

	rcu_read_lock();
	list_for_each_entry_rcu(addr, &sctp_local_addr_list, list) {
		if (!addr->valid)
			continue;
		if (sctp_in_scope(&addr->a, scope)) {
			/* Now that the address is in scope, check to see if
			 * the address type is really supported by the local
			 * sock as well as the remote peer.
			 */
			if ((((AF_INET == addr->a.sa.sa_family) &&
			      (copy_flags & SCTP_ADDR4_PEERSUPP))) ||
			    (((AF_INET6 == addr->a.sa.sa_family) &&
			      (copy_flags & SCTP_ADDR6_ALLOWED) &&
			      (copy_flags & SCTP_ADDR6_PEERSUPP)))) {
				error = sctp_add_bind_addr(bp, &addr->a,
						    SCTP_ADDR_SRC, GFP_ATOMIC);
				if (error)
					goto end_copy;
			}
		}
	}

end_copy:
	rcu_read_unlock();
	return error;
}

/* Initialize a sctp_addr from in incoming skb.  */
static void sctp_v4_from_skb(union sctp_addr *addr, struct sk_buff *skb,
			     int is_saddr)
{
	void *from;
	__be16 *port;
	struct sctphdr *sh;

	port = &addr->v4.sin_port;
	addr->v4.sin_family = AF_INET;

	sh = sctp_hdr(skb);
	if (is_saddr) {
		*port  = sh->source;
		from = &ip_hdr(skb)->saddr;
	} else {
		*port = sh->dest;
		from = &ip_hdr(skb)->daddr;
	}
	memcpy(&addr->v4.sin_addr.s_addr, from, sizeof(struct in_addr));
}

/* Initialize an sctp_addr from a socket. */
static void sctp_v4_from_sk(union sctp_addr *addr, struct sock *sk)
{
	addr->v4.sin_family = AF_INET;
	addr->v4.sin_port = 0;
	addr->v4.sin_addr.s_addr = inet_sk(sk)->inet_rcv_saddr;
}

/* Initialize sk->sk_rcv_saddr from sctp_addr. */
static void sctp_v4_to_sk_saddr(union sctp_addr *addr, struct sock *sk)
{
	inet_sk(sk)->inet_rcv_saddr = addr->v4.sin_addr.s_addr;
}

/* Initialize sk->sk_daddr from sctp_addr. */
static void sctp_v4_to_sk_daddr(union sctp_addr *addr, struct sock *sk)
{
	inet_sk(sk)->inet_daddr = addr->v4.sin_addr.s_addr;
}

/* Initialize a sctp_addr from an address parameter. */
static void sctp_v4_from_addr_param(union sctp_addr *addr,
				    union sctp_addr_param *param,
				    __be16 port, int iif)
{
	addr->v4.sin_family = AF_INET;
	addr->v4.sin_port = port;
	addr->v4.sin_addr.s_addr = param->v4.addr.s_addr;
}

/* Initialize an address parameter from a sctp_addr and return the length
 * of the address parameter.
 */
static int sctp_v4_to_addr_param(const union sctp_addr *addr,
				 union sctp_addr_param *param)
{
	int length = sizeof(sctp_ipv4addr_param_t);

	param->v4.param_hdr.type = SCTP_PARAM_IPV4_ADDRESS;
	param->v4.param_hdr.length = htons(length);
	param->v4.addr.s_addr = addr->v4.sin_addr.s_addr;

	return length;
}

/* Initialize a sctp_addr from a dst_entry. */
static void sctp_v4_dst_saddr(union sctp_addr *saddr, struct flowi4 *fl4,
			      __be16 port)
{
	saddr->v4.sin_family = AF_INET;
	saddr->v4.sin_port = port;
	saddr->v4.sin_addr.s_addr = fl4->saddr;
}

/* Compare two addresses exactly. */
static int sctp_v4_cmp_addr(const union sctp_addr *addr1,
			    const union sctp_addr *addr2)
{
	if (addr1->sa.sa_family != addr2->sa.sa_family)
		return 0;
	if (addr1->v4.sin_port != addr2->v4.sin_port)
		return 0;
	if (addr1->v4.sin_addr.s_addr != addr2->v4.sin_addr.s_addr)
		return 0;

	return 1;
}

/* Initialize addr struct to INADDR_ANY. */
static void sctp_v4_inaddr_any(union sctp_addr *addr, __be16 port)
{
	addr->v4.sin_family = AF_INET;
	addr->v4.sin_addr.s_addr = htonl(INADDR_ANY);
	addr->v4.sin_port = port;
}

/* Is this a wildcard address? */
static int sctp_v4_is_any(const union sctp_addr *addr)
{
	return htonl(INADDR_ANY) == addr->v4.sin_addr.s_addr;
}

/* This function checks if the address is a valid address to be used for
 * SCTP binding.
 *
 * Output:
 * Return 0 - If the address is a non-unicast or an illegal address.
 * Return 1 - If the address is a unicast.
 */
static int sctp_v4_addr_valid(union sctp_addr *addr,
			      struct sctp_sock *sp,
			      const struct sk_buff *skb)
{
	/* IPv4 addresses not allowed */
	if (sp && ipv6_only_sock(sctp_opt2sk(sp)))
		return 0;

	/* Is this a non-unicast address or a unusable SCTP address? */
	if (IS_IPV4_UNUSABLE_ADDRESS(addr->v4.sin_addr.s_addr))
		return 0;

	/* Is this a broadcast address? */
	if (skb && skb_rtable(skb)->rt_flags & RTCF_BROADCAST)
		return 0;

	return 1;
}

/* Should this be available for binding?   */
static int sctp_v4_available(union sctp_addr *addr, struct sctp_sock *sp)
{
	int ret = inet_addr_type(&init_net, addr->v4.sin_addr.s_addr);


	if (addr->v4.sin_addr.s_addr != htonl(INADDR_ANY) &&
	   ret != RTN_LOCAL &&
	   !sp->inet.freebind &&
	   !sysctl_ip_nonlocal_bind)
		return 0;

	if (ipv6_only_sock(sctp_opt2sk(sp)))
		return 0;

	return 1;
}

/* Checking the loopback, private and other address scopes as defined in
 * RFC 1918.   The IPv4 scoping is based on the draft for SCTP IPv4
 * scoping <draft-stewart-tsvwg-sctp-ipv4-00.txt>.
 *
 * Level 0 - unusable SCTP addresses
 * Level 1 - loopback address
 * Level 2 - link-local addresses
 * Level 3 - private addresses.
 * Level 4 - global addresses
 * For INIT and INIT-ACK address list, let L be the level of
 * of requested destination address, sender and receiver
 * SHOULD include all of its addresses with level greater
 * than or equal to L.
 *
 * IPv4 scoping can be controlled through sysctl option
 * net.sctp.addr_scope_policy
 */
static sctp_scope_t sctp_v4_scope(union sctp_addr *addr)
{
	sctp_scope_t retval;

	/* Check for unusable SCTP addresses. */
	if (IS_IPV4_UNUSABLE_ADDRESS(addr->v4.sin_addr.s_addr)) {
		retval =  SCTP_SCOPE_UNUSABLE;
	} else if (ipv4_is_loopback(addr->v4.sin_addr.s_addr)) {
		retval = SCTP_SCOPE_LOOPBACK;
	} else if (ipv4_is_linklocal_169(addr->v4.sin_addr.s_addr)) {
		retval = SCTP_SCOPE_LINK;
	} else if (ipv4_is_private_10(addr->v4.sin_addr.s_addr) ||
		   ipv4_is_private_172(addr->v4.sin_addr.s_addr) ||
		   ipv4_is_private_192(addr->v4.sin_addr.s_addr)) {
		retval = SCTP_SCOPE_PRIVATE;
	} else {
		retval = SCTP_SCOPE_GLOBAL;
	}

	return retval;
}

/* Returns a valid dst cache entry for the given source and destination ip
 * addresses. If an association is passed, trys to get a dst entry with a
 * source address that matches an address in the bind address list.
 */
static void sctp_v4_get_dst(struct sctp_transport *t, union sctp_addr *saddr,
				struct flowi *fl, struct sock *sk)
{
	struct sctp_association *asoc = t->asoc;
	struct rtable *rt;
<<<<<<< HEAD
	struct flowi4 fl4;
=======
	struct flowi4 *fl4 = &fl->u.ip4;
>>>>>>> d762f438
	struct sctp_bind_addr *bp;
	struct sctp_sockaddr_entry *laddr;
	struct dst_entry *dst = NULL;
	union sctp_addr *daddr = &t->ipaddr;
	union sctp_addr dst_saddr;

<<<<<<< HEAD
	memset(&fl4, 0x0, sizeof(struct flowi4));
	fl4.daddr  = daddr->v4.sin_addr.s_addr;
	fl4.fl4_dport = daddr->v4.sin_port;
	fl4.flowi4_proto = IPPROTO_SCTP;
	if (asoc) {
		fl4.flowi4_tos = RT_CONN_FLAGS(asoc->base.sk);
		fl4.flowi4_oif = asoc->base.sk->sk_bound_dev_if;
		fl4.fl4_sport = htons(asoc->base.bind_addr.port);
	}
	if (saddr) {
		fl4.saddr = saddr->v4.sin_addr.s_addr;
		fl4.fl4_sport = saddr->v4.sin_port;
	}

	SCTP_DEBUG_PRINTK("%s: DST:%pI4, SRC:%pI4 - ",
			  __func__, &fl4.daddr, &fl4.saddr);

	rt = ip_route_output_key(&init_net, &fl4);
=======
	memset(fl4, 0x0, sizeof(struct flowi4));
	fl4->daddr  = daddr->v4.sin_addr.s_addr;
	fl4->fl4_dport = daddr->v4.sin_port;
	fl4->flowi4_proto = IPPROTO_SCTP;
	if (asoc) {
		fl4->flowi4_tos = RT_CONN_FLAGS(asoc->base.sk);
		fl4->flowi4_oif = asoc->base.sk->sk_bound_dev_if;
		fl4->fl4_sport = htons(asoc->base.bind_addr.port);
	}
	if (saddr) {
		fl4->saddr = saddr->v4.sin_addr.s_addr;
		fl4->fl4_sport = saddr->v4.sin_port;
	}

	SCTP_DEBUG_PRINTK("%s: DST:%pI4, SRC:%pI4 - ",
			  __func__, &fl4->daddr, &fl4->saddr);

	rt = ip_route_output_key(&init_net, fl4);
>>>>>>> d762f438
	if (!IS_ERR(rt))
		dst = &rt->dst;

	/* If there is no association or if a source address is passed, no
	 * more validation is required.
	 */
	if (!asoc || saddr)
		goto out;

	bp = &asoc->base.bind_addr;

	if (dst) {
		/* Walk through the bind address list and look for a bind
		 * address that matches the source address of the returned dst.
		 */
		sctp_v4_dst_saddr(&dst_saddr, fl4, htons(bp->port));
		rcu_read_lock();
		list_for_each_entry_rcu(laddr, &bp->address_list, list) {
			if (!laddr->valid || (laddr->state != SCTP_ADDR_SRC))
				continue;
			if (sctp_v4_cmp_addr(&dst_saddr, &laddr->a))
				goto out_unlock;
		}
		rcu_read_unlock();

		/* None of the bound addresses match the source address of the
		 * dst. So release it.
		 */
		dst_release(dst);
		dst = NULL;
	}

	/* Walk through the bind address list and try to get a dst that
	 * matches a bind address as the source address.
	 */
	rcu_read_lock();
	list_for_each_entry_rcu(laddr, &bp->address_list, list) {
		if (!laddr->valid)
			continue;
		if ((laddr->state == SCTP_ADDR_SRC) &&
		    (AF_INET == laddr->a.sa.sa_family)) {
<<<<<<< HEAD
			fl4.saddr = laddr->a.v4.sin_addr.s_addr;
			fl4.fl4_sport = laddr->a.v4.sin_port;
			rt = ip_route_output_key(&init_net, &fl4);
=======
			fl4->saddr = laddr->a.v4.sin_addr.s_addr;
			fl4->fl4_sport = laddr->a.v4.sin_port;
			rt = ip_route_output_key(&init_net, fl4);
>>>>>>> d762f438
			if (!IS_ERR(rt)) {
				dst = &rt->dst;
				goto out_unlock;
			}
		}
	}

out_unlock:
	rcu_read_unlock();
out:
	t->dst = dst;
	if (dst)
		SCTP_DEBUG_PRINTK("rt_dst:%pI4, rt_src:%pI4\n",
				  &fl4->daddr, &fl4->saddr);
	else
		SCTP_DEBUG_PRINTK("NO ROUTE\n");
}

/* For v4, the source address is cached in the route entry(dst). So no need
 * to cache it separately and hence this is an empty routine.
 */
static void sctp_v4_get_saddr(struct sctp_sock *sk,
			      struct sctp_transport *t,
			      struct flowi *fl)
{
	union sctp_addr *saddr = &t->saddr;
	struct rtable *rt = (struct rtable *)t->dst;

	if (rt) {
		saddr->v4.sin_family = AF_INET;
		saddr->v4.sin_addr.s_addr = fl->u.ip4.saddr;
	}
}

/* What interface did this skb arrive on? */
static int sctp_v4_skb_iif(const struct sk_buff *skb)
{
	return skb_rtable(skb)->rt_iif;
}

/* Was this packet marked by Explicit Congestion Notification? */
static int sctp_v4_is_ce(const struct sk_buff *skb)
{
	return INET_ECN_is_ce(ip_hdr(skb)->tos);
}

/* Create and initialize a new sk for the socket returned by accept(). */
static struct sock *sctp_v4_create_accept_sk(struct sock *sk,
					     struct sctp_association *asoc)
{
	struct sock *newsk = sk_alloc(sock_net(sk), PF_INET, GFP_KERNEL,
			sk->sk_prot);
	struct inet_sock *newinet;

	if (!newsk)
		goto out;

	sock_init_data(NULL, newsk);

	sctp_copy_sock(newsk, sk, asoc);
	sock_reset_flag(newsk, SOCK_ZAPPED);

	newinet = inet_sk(newsk);

	newinet->inet_daddr = asoc->peer.primary_addr.v4.sin_addr.s_addr;

	sk_refcnt_debug_inc(newsk);

	if (newsk->sk_prot->init(newsk)) {
		sk_common_release(newsk);
		newsk = NULL;
	}

out:
	return newsk;
}

/* Map address, empty for v4 family */
static void sctp_v4_addr_v4map(struct sctp_sock *sp, union sctp_addr *addr)
{
	/* Empty */
}

/* Dump the v4 addr to the seq file. */
static void sctp_v4_seq_dump_addr(struct seq_file *seq, union sctp_addr *addr)
{
	seq_printf(seq, "%pI4 ", &addr->v4.sin_addr);
}

static void sctp_v4_ecn_capable(struct sock *sk)
{
	INET_ECN_xmit(sk);
}

/* Event handler for inet address addition/deletion events.
 * The sctp_local_addr_list needs to be protocted by a spin lock since
 * multiple notifiers (say IPv4 and IPv6) may be running at the same
 * time and thus corrupt the list.
 * The reader side is protected with RCU.
 */
static int sctp_inetaddr_event(struct notifier_block *this, unsigned long ev,
			       void *ptr)
{
	struct in_ifaddr *ifa = (struct in_ifaddr *)ptr;
	struct sctp_sockaddr_entry *addr = NULL;
	struct sctp_sockaddr_entry *temp;
	int found = 0;

	if (!net_eq(dev_net(ifa->ifa_dev->dev), &init_net))
		return NOTIFY_DONE;

	switch (ev) {
	case NETDEV_UP:
		addr = kmalloc(sizeof(struct sctp_sockaddr_entry), GFP_ATOMIC);
		if (addr) {
			addr->a.v4.sin_family = AF_INET;
			addr->a.v4.sin_port = 0;
			addr->a.v4.sin_addr.s_addr = ifa->ifa_local;
			addr->valid = 1;
			spin_lock_bh(&sctp_local_addr_lock);
			list_add_tail_rcu(&addr->list, &sctp_local_addr_list);
			spin_unlock_bh(&sctp_local_addr_lock);
		}
		break;
	case NETDEV_DOWN:
		spin_lock_bh(&sctp_local_addr_lock);
		list_for_each_entry_safe(addr, temp,
					&sctp_local_addr_list, list) {
			if (addr->a.sa.sa_family == AF_INET &&
					addr->a.v4.sin_addr.s_addr ==
					ifa->ifa_local) {
				found = 1;
				addr->valid = 0;
				list_del_rcu(&addr->list);
				break;
			}
		}
		spin_unlock_bh(&sctp_local_addr_lock);
		if (found)
			kfree_rcu(addr, rcu);
		break;
	}

	return NOTIFY_DONE;
}

/*
 * Initialize the control inode/socket with a control endpoint data
 * structure.  This endpoint is reserved exclusively for the OOTB processing.
 */
static int sctp_ctl_sock_init(void)
{
	int err;
	sa_family_t family = PF_INET;

	if (sctp_get_pf_specific(PF_INET6))
		family = PF_INET6;

	err = inet_ctl_sock_create(&sctp_ctl_sock, family,
				   SOCK_SEQPACKET, IPPROTO_SCTP, &init_net);

	/* If IPv6 socket could not be created, try the IPv4 socket */
	if (err < 0 && family == PF_INET6)
		err = inet_ctl_sock_create(&sctp_ctl_sock, AF_INET,
					   SOCK_SEQPACKET, IPPROTO_SCTP,
					   &init_net);

	if (err < 0) {
		pr_err("Failed to create the SCTP control socket\n");
		return err;
	}
	return 0;
}

/* Register address family specific functions. */
int sctp_register_af(struct sctp_af *af)
{
	switch (af->sa_family) {
	case AF_INET:
		if (sctp_af_v4_specific)
			return 0;
		sctp_af_v4_specific = af;
		break;
	case AF_INET6:
		if (sctp_af_v6_specific)
			return 0;
		sctp_af_v6_specific = af;
		break;
	default:
		return 0;
	}

	INIT_LIST_HEAD(&af->list);
	list_add_tail(&af->list, &sctp_address_families);
	return 1;
}

/* Get the table of functions for manipulating a particular address
 * family.
 */
struct sctp_af *sctp_get_af_specific(sa_family_t family)
{
	switch (family) {
	case AF_INET:
		return sctp_af_v4_specific;
	case AF_INET6:
		return sctp_af_v6_specific;
	default:
		return NULL;
	}
}

/* Common code to initialize a AF_INET msg_name. */
static void sctp_inet_msgname(char *msgname, int *addr_len)
{
	struct sockaddr_in *sin;

	sin = (struct sockaddr_in *)msgname;
	*addr_len = sizeof(struct sockaddr_in);
	sin->sin_family = AF_INET;
	memset(sin->sin_zero, 0, sizeof(sin->sin_zero));
}

/* Copy the primary address of the peer primary address as the msg_name. */
static void sctp_inet_event_msgname(struct sctp_ulpevent *event, char *msgname,
				    int *addr_len)
{
	struct sockaddr_in *sin, *sinfrom;

	if (msgname) {
		struct sctp_association *asoc;

		asoc = event->asoc;
		sctp_inet_msgname(msgname, addr_len);
		sin = (struct sockaddr_in *)msgname;
		sinfrom = &asoc->peer.primary_addr.v4;
		sin->sin_port = htons(asoc->peer.port);
		sin->sin_addr.s_addr = sinfrom->sin_addr.s_addr;
	}
}

/* Initialize and copy out a msgname from an inbound skb. */
static void sctp_inet_skb_msgname(struct sk_buff *skb, char *msgname, int *len)
{
	if (msgname) {
		struct sctphdr *sh = sctp_hdr(skb);
		struct sockaddr_in *sin = (struct sockaddr_in *)msgname;

		sctp_inet_msgname(msgname, len);
		sin->sin_port = sh->source;
		sin->sin_addr.s_addr = ip_hdr(skb)->saddr;
	}
}

/* Do we support this AF? */
static int sctp_inet_af_supported(sa_family_t family, struct sctp_sock *sp)
{
	/* PF_INET only supports AF_INET addresses. */
	return AF_INET == family;
}

/* Address matching with wildcards allowed. */
static int sctp_inet_cmp_addr(const union sctp_addr *addr1,
			      const union sctp_addr *addr2,
			      struct sctp_sock *opt)
{
	/* PF_INET only supports AF_INET addresses. */
	if (addr1->sa.sa_family != addr2->sa.sa_family)
		return 0;
	if (htonl(INADDR_ANY) == addr1->v4.sin_addr.s_addr ||
	    htonl(INADDR_ANY) == addr2->v4.sin_addr.s_addr)
		return 1;
	if (addr1->v4.sin_addr.s_addr == addr2->v4.sin_addr.s_addr)
		return 1;

	return 0;
}

/* Verify that provided sockaddr looks bindable.  Common verification has
 * already been taken care of.
 */
static int sctp_inet_bind_verify(struct sctp_sock *opt, union sctp_addr *addr)
{
	return sctp_v4_available(addr, opt);
}

/* Verify that sockaddr looks sendable.  Common verification has already
 * been taken care of.
 */
static int sctp_inet_send_verify(struct sctp_sock *opt, union sctp_addr *addr)
{
	return 1;
}

/* Fill in Supported Address Type information for INIT and INIT-ACK
 * chunks.  Returns number of addresses supported.
 */
static int sctp_inet_supported_addrs(const struct sctp_sock *opt,
				     __be16 *types)
{
	types[0] = SCTP_PARAM_IPV4_ADDRESS;
	return 1;
}

/* Wrapper routine that calls the ip transmit routine. */
static inline int sctp_v4_xmit(struct sk_buff *skb,
			       struct sctp_transport *transport)
{
	struct inet_sock *inet = inet_sk(skb->sk);

	SCTP_DEBUG_PRINTK("%s: skb:%p, len:%d, src:%pI4, dst:%pI4\n",
			  __func__, skb, skb->len,
			  &transport->fl.u.ip4.saddr,
			  &transport->fl.u.ip4.daddr);

	inet->pmtudisc = transport->param_flags & SPP_PMTUD_ENABLE ?
			 IP_PMTUDISC_DO : IP_PMTUDISC_DONT;

	SCTP_INC_STATS(SCTP_MIB_OUTSCTPPACKS);
	return ip_queue_xmit(skb, &transport->fl);
}

static struct sctp_af sctp_af_inet;

static struct sctp_pf sctp_pf_inet = {
	.event_msgname = sctp_inet_event_msgname,
	.skb_msgname   = sctp_inet_skb_msgname,
	.af_supported  = sctp_inet_af_supported,
	.cmp_addr      = sctp_inet_cmp_addr,
	.bind_verify   = sctp_inet_bind_verify,
	.send_verify   = sctp_inet_send_verify,
	.supported_addrs = sctp_inet_supported_addrs,
	.create_accept_sk = sctp_v4_create_accept_sk,
	.addr_v4map	= sctp_v4_addr_v4map,
	.af            = &sctp_af_inet
};

/* Notifier for inetaddr addition/deletion events.  */
static struct notifier_block sctp_inetaddr_notifier = {
	.notifier_call = sctp_inetaddr_event,
};

/* Socket operations.  */
static const struct proto_ops inet_seqpacket_ops = {
	.family		   = PF_INET,
	.owner		   = THIS_MODULE,
	.release	   = inet_release,	/* Needs to be wrapped... */
	.bind		   = inet_bind,
	.connect	   = inet_dgram_connect,
	.socketpair	   = sock_no_socketpair,
	.accept		   = inet_accept,
	.getname	   = inet_getname,	/* Semantics are different.  */
	.poll		   = sctp_poll,
	.ioctl		   = inet_ioctl,
	.listen		   = sctp_inet_listen,
	.shutdown	   = inet_shutdown,	/* Looks harmless.  */
	.setsockopt	   = sock_common_setsockopt, /* IP_SOL IP_OPTION is a problem */
	.getsockopt	   = sock_common_getsockopt,
	.sendmsg	   = inet_sendmsg,
	.recvmsg	   = sock_common_recvmsg,
	.mmap		   = sock_no_mmap,
	.sendpage	   = sock_no_sendpage,
#ifdef CONFIG_COMPAT
	.compat_setsockopt = compat_sock_common_setsockopt,
	.compat_getsockopt = compat_sock_common_getsockopt,
#endif
};

/* Registration with AF_INET family.  */
static struct inet_protosw sctp_seqpacket_protosw = {
	.type       = SOCK_SEQPACKET,
	.protocol   = IPPROTO_SCTP,
	.prot       = &sctp_prot,
	.ops        = &inet_seqpacket_ops,
	.no_check   = 0,
	.flags      = SCTP_PROTOSW_FLAG
};
static struct inet_protosw sctp_stream_protosw = {
	.type       = SOCK_STREAM,
	.protocol   = IPPROTO_SCTP,
	.prot       = &sctp_prot,
	.ops        = &inet_seqpacket_ops,
	.no_check   = 0,
	.flags      = SCTP_PROTOSW_FLAG
};

/* Register with IP layer.  */
static const struct net_protocol sctp_protocol = {
	.handler     = sctp_rcv,
	.err_handler = sctp_v4_err,
	.no_policy   = 1,
};

/* IPv4 address related functions.  */
static struct sctp_af sctp_af_inet = {
	.sa_family	   = AF_INET,
	.sctp_xmit	   = sctp_v4_xmit,
	.setsockopt	   = ip_setsockopt,
	.getsockopt	   = ip_getsockopt,
	.get_dst	   = sctp_v4_get_dst,
	.get_saddr	   = sctp_v4_get_saddr,
	.copy_addrlist	   = sctp_v4_copy_addrlist,
	.from_skb	   = sctp_v4_from_skb,
	.from_sk	   = sctp_v4_from_sk,
	.to_sk_saddr	   = sctp_v4_to_sk_saddr,
	.to_sk_daddr	   = sctp_v4_to_sk_daddr,
	.from_addr_param   = sctp_v4_from_addr_param,
	.to_addr_param	   = sctp_v4_to_addr_param,
	.cmp_addr	   = sctp_v4_cmp_addr,
	.addr_valid	   = sctp_v4_addr_valid,
	.inaddr_any	   = sctp_v4_inaddr_any,
	.is_any		   = sctp_v4_is_any,
	.available	   = sctp_v4_available,
	.scope		   = sctp_v4_scope,
	.skb_iif	   = sctp_v4_skb_iif,
	.is_ce		   = sctp_v4_is_ce,
	.seq_dump_addr	   = sctp_v4_seq_dump_addr,
	.ecn_capable	   = sctp_v4_ecn_capable,
	.net_header_len	   = sizeof(struct iphdr),
	.sockaddr_len	   = sizeof(struct sockaddr_in),
#ifdef CONFIG_COMPAT
	.compat_setsockopt = compat_ip_setsockopt,
	.compat_getsockopt = compat_ip_getsockopt,
#endif
};

struct sctp_pf *sctp_get_pf_specific(sa_family_t family) {

	switch (family) {
	case PF_INET:
		return sctp_pf_inet_specific;
	case PF_INET6:
		return sctp_pf_inet6_specific;
	default:
		return NULL;
	}
}

/* Register the PF specific function table.  */
int sctp_register_pf(struct sctp_pf *pf, sa_family_t family)
{
	switch (family) {
	case PF_INET:
		if (sctp_pf_inet_specific)
			return 0;
		sctp_pf_inet_specific = pf;
		break;
	case PF_INET6:
		if (sctp_pf_inet6_specific)
			return 0;
		sctp_pf_inet6_specific = pf;
		break;
	default:
		return 0;
	}
	return 1;
}

static inline int init_sctp_mibs(void)
{
	return snmp_mib_init((void __percpu **)sctp_statistics,
			     sizeof(struct sctp_mib),
			     __alignof__(struct sctp_mib));
}

static inline void cleanup_sctp_mibs(void)
{
	snmp_mib_free((void __percpu **)sctp_statistics);
}

static void sctp_v4_pf_init(void)
{
	/* Initialize the SCTP specific PF functions. */
	sctp_register_pf(&sctp_pf_inet, PF_INET);
	sctp_register_af(&sctp_af_inet);
}

static void sctp_v4_pf_exit(void)
{
	list_del(&sctp_af_inet.list);
}

static int sctp_v4_protosw_init(void)
{
	int rc;

	rc = proto_register(&sctp_prot, 1);
	if (rc)
		return rc;

	/* Register SCTP(UDP and TCP style) with socket layer.  */
	inet_register_protosw(&sctp_seqpacket_protosw);
	inet_register_protosw(&sctp_stream_protosw);

	return 0;
}

static void sctp_v4_protosw_exit(void)
{
	inet_unregister_protosw(&sctp_stream_protosw);
	inet_unregister_protosw(&sctp_seqpacket_protosw);
	proto_unregister(&sctp_prot);
}

static int sctp_v4_add_protocol(void)
{
	/* Register notifier for inet address additions/deletions. */
	register_inetaddr_notifier(&sctp_inetaddr_notifier);

	/* Register SCTP with inet layer.  */
	if (inet_add_protocol(&sctp_protocol, IPPROTO_SCTP) < 0)
		return -EAGAIN;

	return 0;
}

static void sctp_v4_del_protocol(void)
{
	inet_del_protocol(&sctp_protocol, IPPROTO_SCTP);
	unregister_inetaddr_notifier(&sctp_inetaddr_notifier);
}

/* Initialize the universe into something sensible.  */
SCTP_STATIC __init int sctp_init(void)
{
	int i;
	int status = -EINVAL;
	unsigned long goal;
	unsigned long limit;
	unsigned long nr_pages;
	int max_share;
	int order;

	/* SCTP_DEBUG sanity check. */
	if (!sctp_sanity_check())
		goto out;

	/* Allocate bind_bucket and chunk caches. */
	status = -ENOBUFS;
	sctp_bucket_cachep = kmem_cache_create("sctp_bind_bucket",
					       sizeof(struct sctp_bind_bucket),
					       0, SLAB_HWCACHE_ALIGN,
					       NULL);
	if (!sctp_bucket_cachep)
		goto out;

	sctp_chunk_cachep = kmem_cache_create("sctp_chunk",
					       sizeof(struct sctp_chunk),
					       0, SLAB_HWCACHE_ALIGN,
					       NULL);
	if (!sctp_chunk_cachep)
		goto err_chunk_cachep;

	/* Allocate and initialise sctp mibs.  */
	status = init_sctp_mibs();
	if (status)
		goto err_init_mibs;

	/* Initialize proc fs directory.  */
	status = sctp_proc_init();
	if (status)
		goto err_init_proc;

	/* Initialize object count debugging.  */
	sctp_dbg_objcnt_init();

	/*
	 * 14. Suggested SCTP Protocol Parameter Values
	 */
	/* The following protocol parameters are RECOMMENDED:  */
	/* RTO.Initial              - 3  seconds */
	sctp_rto_initial		= SCTP_RTO_INITIAL;
	/* RTO.Min                  - 1  second */
	sctp_rto_min	 		= SCTP_RTO_MIN;
	/* RTO.Max                 -  60 seconds */
	sctp_rto_max 			= SCTP_RTO_MAX;
	/* RTO.Alpha                - 1/8 */
	sctp_rto_alpha	        	= SCTP_RTO_ALPHA;
	/* RTO.Beta                 - 1/4 */
	sctp_rto_beta			= SCTP_RTO_BETA;

	/* Valid.Cookie.Life        - 60  seconds */
	sctp_valid_cookie_life		= SCTP_DEFAULT_COOKIE_LIFE;

	/* Whether Cookie Preservative is enabled(1) or not(0) */
	sctp_cookie_preserve_enable 	= 1;

	/* Max.Burst		    - 4 */
	sctp_max_burst 			= SCTP_DEFAULT_MAX_BURST;

	/* Association.Max.Retrans  - 10 attempts
	 * Path.Max.Retrans         - 5  attempts (per destination address)
	 * Max.Init.Retransmits     - 8  attempts
	 */
	sctp_max_retrans_association 	= 10;
	sctp_max_retrans_path		= 5;
	sctp_max_retrans_init		= 8;

	/* Sendbuffer growth	    - do per-socket accounting */
	sctp_sndbuf_policy		= 0;

	/* Rcvbuffer growth	    - do per-socket accounting */
	sctp_rcvbuf_policy		= 0;

	/* HB.interval              - 30 seconds */
	sctp_hb_interval		= SCTP_DEFAULT_TIMEOUT_HEARTBEAT;

	/* delayed SACK timeout */
	sctp_sack_timeout		= SCTP_DEFAULT_TIMEOUT_SACK;

	/* Implementation specific variables. */

	/* Initialize default stream count setup information. */
	sctp_max_instreams    		= SCTP_DEFAULT_INSTREAMS;
	sctp_max_outstreams   		= SCTP_DEFAULT_OUTSTREAMS;

	/* Initialize handle used for association ids. */
	idr_init(&sctp_assocs_id);

	/* Set the pressure threshold to be a fraction of global memory that
	 * is up to 1/2 at 256 MB, decreasing toward zero with the amount of
	 * memory, with a floor of 128 pages.
	 * Note this initializes the data in sctpv6_prot too
	 * Unabashedly stolen from tcp_init
	 */
	nr_pages = totalram_pages - totalhigh_pages;
	limit = min(nr_pages, 1UL<<(28-PAGE_SHIFT)) >> (20-PAGE_SHIFT);
	limit = (limit * (nr_pages >> (20-PAGE_SHIFT))) >> (PAGE_SHIFT-11);
	limit = max(limit, 128UL);
	sysctl_sctp_mem[0] = limit / 4 * 3;
	sysctl_sctp_mem[1] = limit;
	sysctl_sctp_mem[2] = sysctl_sctp_mem[0] * 2;

	/* Set per-socket limits to no more than 1/128 the pressure threshold*/
	limit = (sysctl_sctp_mem[1]) << (PAGE_SHIFT - 7);
	max_share = min(4UL*1024*1024, limit);

	sysctl_sctp_rmem[0] = SK_MEM_QUANTUM; /* give each asoc 1 page min */
	sysctl_sctp_rmem[1] = (1500 *(sizeof(struct sk_buff) + 1));
	sysctl_sctp_rmem[2] = max(sysctl_sctp_rmem[1], max_share);

	sysctl_sctp_wmem[0] = SK_MEM_QUANTUM;
	sysctl_sctp_wmem[1] = 16*1024;
	sysctl_sctp_wmem[2] = max(64*1024, max_share);

	/* Size and allocate the association hash table.
	 * The methodology is similar to that of the tcp hash tables.
	 */
	if (totalram_pages >= (128 * 1024))
		goal = totalram_pages >> (22 - PAGE_SHIFT);
	else
		goal = totalram_pages >> (24 - PAGE_SHIFT);

	for (order = 0; (1UL << order) < goal; order++)
		;

	do {
		sctp_assoc_hashsize = (1UL << order) * PAGE_SIZE /
					sizeof(struct sctp_hashbucket);
		if ((sctp_assoc_hashsize > (64 * 1024)) && order > 0)
			continue;
		sctp_assoc_hashtable = (struct sctp_hashbucket *)
			__get_free_pages(GFP_ATOMIC|__GFP_NOWARN, order);
	} while (!sctp_assoc_hashtable && --order > 0);
	if (!sctp_assoc_hashtable) {
		pr_err("Failed association hash alloc\n");
		status = -ENOMEM;
		goto err_ahash_alloc;
	}
	for (i = 0; i < sctp_assoc_hashsize; i++) {
		rwlock_init(&sctp_assoc_hashtable[i].lock);
		INIT_HLIST_HEAD(&sctp_assoc_hashtable[i].chain);
	}

	/* Allocate and initialize the endpoint hash table.  */
	sctp_ep_hashsize = 64;
	sctp_ep_hashtable = (struct sctp_hashbucket *)
		kmalloc(64 * sizeof(struct sctp_hashbucket), GFP_KERNEL);
	if (!sctp_ep_hashtable) {
		pr_err("Failed endpoint_hash alloc\n");
		status = -ENOMEM;
		goto err_ehash_alloc;
	}
	for (i = 0; i < sctp_ep_hashsize; i++) {
		rwlock_init(&sctp_ep_hashtable[i].lock);
		INIT_HLIST_HEAD(&sctp_ep_hashtable[i].chain);
	}

	/* Allocate and initialize the SCTP port hash table.  */
	do {
		sctp_port_hashsize = (1UL << order) * PAGE_SIZE /
					sizeof(struct sctp_bind_hashbucket);
		if ((sctp_port_hashsize > (64 * 1024)) && order > 0)
			continue;
		sctp_port_hashtable = (struct sctp_bind_hashbucket *)
			__get_free_pages(GFP_ATOMIC|__GFP_NOWARN, order);
	} while (!sctp_port_hashtable && --order > 0);
	if (!sctp_port_hashtable) {
		pr_err("Failed bind hash alloc\n");
		status = -ENOMEM;
		goto err_bhash_alloc;
	}
	for (i = 0; i < sctp_port_hashsize; i++) {
		spin_lock_init(&sctp_port_hashtable[i].lock);
		INIT_HLIST_HEAD(&sctp_port_hashtable[i].chain);
	}

	pr_info("Hash tables configured (established %d bind %d)\n",
		sctp_assoc_hashsize, sctp_port_hashsize);

	/* Disable ADDIP by default. */
	sctp_addip_enable = 0;
	sctp_addip_noauth = 0;

	/* Enable PR-SCTP by default. */
	sctp_prsctp_enable = 1;

	/* Disable AUTH by default. */
	sctp_auth_enable = 0;

	/* Set SCOPE policy to enabled */
	sctp_scope_policy = SCTP_SCOPE_POLICY_ENABLE;

	/* Set the default rwnd update threshold */
	sctp_rwnd_upd_shift		= SCTP_DEFAULT_RWND_SHIFT;

	sctp_sysctl_register();

	INIT_LIST_HEAD(&sctp_address_families);
	sctp_v4_pf_init();
	sctp_v6_pf_init();

	/* Initialize the local address list. */
	INIT_LIST_HEAD(&sctp_local_addr_list);
	spin_lock_init(&sctp_local_addr_lock);
	sctp_get_local_addr_list();

	status = sctp_v4_protosw_init();

	if (status)
		goto err_protosw_init;

	status = sctp_v6_protosw_init();
	if (status)
		goto err_v6_protosw_init;

	/* Initialize the control inode/socket for handling OOTB packets.  */
	if ((status = sctp_ctl_sock_init())) {
		pr_err("Failed to initialize the SCTP control sock\n");
		goto err_ctl_sock_init;
	}

	status = sctp_v4_add_protocol();
	if (status)
		goto err_add_protocol;

	/* Register SCTP with inet6 layer.  */
	status = sctp_v6_add_protocol();
	if (status)
		goto err_v6_add_protocol;

	status = 0;
out:
	return status;
err_v6_add_protocol:
	sctp_v4_del_protocol();
err_add_protocol:
	inet_ctl_sock_destroy(sctp_ctl_sock);
err_ctl_sock_init:
	sctp_v6_protosw_exit();
err_v6_protosw_init:
	sctp_v4_protosw_exit();
err_protosw_init:
	sctp_free_local_addr_list();
	sctp_v4_pf_exit();
	sctp_v6_pf_exit();
	sctp_sysctl_unregister();
	free_pages((unsigned long)sctp_port_hashtable,
		   get_order(sctp_port_hashsize *
			     sizeof(struct sctp_bind_hashbucket)));
err_bhash_alloc:
	kfree(sctp_ep_hashtable);
err_ehash_alloc:
	free_pages((unsigned long)sctp_assoc_hashtable,
		   get_order(sctp_assoc_hashsize *
			     sizeof(struct sctp_hashbucket)));
err_ahash_alloc:
	sctp_dbg_objcnt_exit();
	sctp_proc_exit();
err_init_proc:
	cleanup_sctp_mibs();
err_init_mibs:
	kmem_cache_destroy(sctp_chunk_cachep);
err_chunk_cachep:
	kmem_cache_destroy(sctp_bucket_cachep);
	goto out;
}

/* Exit handler for the SCTP protocol.  */
SCTP_STATIC __exit void sctp_exit(void)
{
	/* BUG.  This should probably do something useful like clean
	 * up all the remaining associations and all that memory.
	 */

	/* Unregister with inet6/inet layers. */
	sctp_v6_del_protocol();
	sctp_v4_del_protocol();

	/* Free the control endpoint.  */
	inet_ctl_sock_destroy(sctp_ctl_sock);

	/* Free protosw registrations */
	sctp_v6_protosw_exit();
	sctp_v4_protosw_exit();

	/* Free the local address list.  */
	sctp_free_local_addr_list();

	/* Unregister with socket layer. */
	sctp_v6_pf_exit();
	sctp_v4_pf_exit();

	sctp_sysctl_unregister();

	free_pages((unsigned long)sctp_assoc_hashtable,
		   get_order(sctp_assoc_hashsize *
			     sizeof(struct sctp_hashbucket)));
	kfree(sctp_ep_hashtable);
	free_pages((unsigned long)sctp_port_hashtable,
		   get_order(sctp_port_hashsize *
			     sizeof(struct sctp_bind_hashbucket)));

	sctp_dbg_objcnt_exit();
	sctp_proc_exit();
	cleanup_sctp_mibs();

	rcu_barrier(); /* Wait for completion of call_rcu()'s */

	kmem_cache_destroy(sctp_chunk_cachep);
	kmem_cache_destroy(sctp_bucket_cachep);
}

module_init(sctp_init);
module_exit(sctp_exit);

/*
 * __stringify doesn't likes enums, so use IPPROTO_SCTP value (132) directly.
 */
MODULE_ALIAS("net-pf-" __stringify(PF_INET) "-proto-132");
MODULE_ALIAS("net-pf-" __stringify(PF_INET6) "-proto-132");
MODULE_AUTHOR("Linux Kernel SCTP developers <lksctp-developers@lists.sourceforge.net>");
MODULE_DESCRIPTION("Support for the SCTP protocol (RFC2960)");
module_param_named(no_checksums, sctp_checksum_disable, bool, 0644);
MODULE_PARM_DESC(no_checksums, "Disable checksums computing and verification");
MODULE_LICENSE("GPL");<|MERGE_RESOLUTION|>--- conflicted
+++ resolved
@@ -460,37 +460,13 @@
 {
 	struct sctp_association *asoc = t->asoc;
 	struct rtable *rt;
-<<<<<<< HEAD
-	struct flowi4 fl4;
-=======
 	struct flowi4 *fl4 = &fl->u.ip4;
->>>>>>> d762f438
 	struct sctp_bind_addr *bp;
 	struct sctp_sockaddr_entry *laddr;
 	struct dst_entry *dst = NULL;
 	union sctp_addr *daddr = &t->ipaddr;
 	union sctp_addr dst_saddr;
 
-<<<<<<< HEAD
-	memset(&fl4, 0x0, sizeof(struct flowi4));
-	fl4.daddr  = daddr->v4.sin_addr.s_addr;
-	fl4.fl4_dport = daddr->v4.sin_port;
-	fl4.flowi4_proto = IPPROTO_SCTP;
-	if (asoc) {
-		fl4.flowi4_tos = RT_CONN_FLAGS(asoc->base.sk);
-		fl4.flowi4_oif = asoc->base.sk->sk_bound_dev_if;
-		fl4.fl4_sport = htons(asoc->base.bind_addr.port);
-	}
-	if (saddr) {
-		fl4.saddr = saddr->v4.sin_addr.s_addr;
-		fl4.fl4_sport = saddr->v4.sin_port;
-	}
-
-	SCTP_DEBUG_PRINTK("%s: DST:%pI4, SRC:%pI4 - ",
-			  __func__, &fl4.daddr, &fl4.saddr);
-
-	rt = ip_route_output_key(&init_net, &fl4);
-=======
 	memset(fl4, 0x0, sizeof(struct flowi4));
 	fl4->daddr  = daddr->v4.sin_addr.s_addr;
 	fl4->fl4_dport = daddr->v4.sin_port;
@@ -509,7 +485,6 @@
 			  __func__, &fl4->daddr, &fl4->saddr);
 
 	rt = ip_route_output_key(&init_net, fl4);
->>>>>>> d762f438
 	if (!IS_ERR(rt))
 		dst = &rt->dst;
 
@@ -551,15 +526,9 @@
 			continue;
 		if ((laddr->state == SCTP_ADDR_SRC) &&
 		    (AF_INET == laddr->a.sa.sa_family)) {
-<<<<<<< HEAD
-			fl4.saddr = laddr->a.v4.sin_addr.s_addr;
-			fl4.fl4_sport = laddr->a.v4.sin_port;
-			rt = ip_route_output_key(&init_net, &fl4);
-=======
 			fl4->saddr = laddr->a.v4.sin_addr.s_addr;
 			fl4->fl4_sport = laddr->a.v4.sin_port;
 			rt = ip_route_output_key(&init_net, fl4);
->>>>>>> d762f438
 			if (!IS_ERR(rt)) {
 				dst = &rt->dst;
 				goto out_unlock;
