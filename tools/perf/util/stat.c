// SPDX-License-Identifier: GPL-2.0
#include <errno.h>
#include <inttypes.h>
#include <math.h>
#include "stat.h"
#include "evlist.h"
#include "evsel.h"
#include "thread_map.h"

void update_stats(struct stats *stats, u64 val)
{
	double delta;

	stats->n++;
	delta = val - stats->mean;
	stats->mean += delta / stats->n;
	stats->M2 += delta*(val - stats->mean);

	if (val > stats->max)
		stats->max = val;

	if (val < stats->min)
		stats->min = val;
}

double avg_stats(struct stats *stats)
{
	return stats->mean;
}

/*
 * http://en.wikipedia.org/wiki/Algorithms_for_calculating_variance
 *
 *       (\Sum n_i^2) - ((\Sum n_i)^2)/n
 * s^2 = -------------------------------
 *                  n - 1
 *
 * http://en.wikipedia.org/wiki/Stddev
 *
 * The std dev of the mean is related to the std dev by:
 *
 *             s
 * s_mean = -------
 *          sqrt(n)
 *
 */
double stddev_stats(struct stats *stats)
{
	double variance, variance_mean;

	if (stats->n < 2)
		return 0.0;

	variance = stats->M2 / (stats->n - 1);
	variance_mean = variance / stats->n;

	return sqrt(variance_mean);
}

double rel_stddev_stats(double stddev, double avg)
{
	double pct = 0.0;

	if (avg)
		pct = 100.0 * stddev/avg;

	return pct;
}

bool __perf_evsel_stat__is(struct perf_evsel *evsel,
			   enum perf_stat_evsel_id id)
{
	struct perf_stat_evsel *ps = evsel->stats;

	return ps->id == id;
}

#define ID(id, name) [PERF_STAT_EVSEL_ID__##id] = #name
static const char *id_str[PERF_STAT_EVSEL_ID__MAX] = {
	ID(NONE,		x),
	ID(CYCLES_IN_TX,	cpu/cycles-t/),
	ID(TRANSACTION_START,	cpu/tx-start/),
	ID(ELISION_START,	cpu/el-start/),
	ID(CYCLES_IN_TX_CP,	cpu/cycles-ct/),
	ID(TOPDOWN_TOTAL_SLOTS, topdown-total-slots),
	ID(TOPDOWN_SLOTS_ISSUED, topdown-slots-issued),
	ID(TOPDOWN_SLOTS_RETIRED, topdown-slots-retired),
	ID(TOPDOWN_FETCH_BUBBLES, topdown-fetch-bubbles),
	ID(TOPDOWN_RECOVERY_BUBBLES, topdown-recovery-bubbles),
	ID(SMI_NUM, msr/smi/),
	ID(APERF, msr/aperf/),
};
#undef ID

void perf_stat_evsel_id_init(struct perf_evsel *evsel)
{
	struct perf_stat_evsel *ps = evsel->stats;
	int i;

	/* ps->id is 0 hence PERF_STAT_EVSEL_ID__NONE by default */

	for (i = 0; i < PERF_STAT_EVSEL_ID__MAX; i++) {
		if (!strcmp(perf_evsel__name(evsel), id_str[i])) {
			ps->id = i;
			break;
		}
	}
}

static void perf_evsel__reset_stat_priv(struct perf_evsel *evsel)
{
	int i;
	struct perf_stat_evsel *ps = evsel->stats;

	for (i = 0; i < 3; i++)
		init_stats(&ps->res_stats[i]);

	perf_stat_evsel_id_init(evsel);
}

static int perf_evsel__alloc_stat_priv(struct perf_evsel *evsel)
{
	evsel->stats = zalloc(sizeof(struct perf_stat_evsel));
	if (evsel->stats == NULL)
		return -ENOMEM;
	perf_evsel__reset_stat_priv(evsel);
	return 0;
}

static void perf_evsel__free_stat_priv(struct perf_evsel *evsel)
{
	struct perf_stat_evsel *ps = evsel->stats;

	if (ps)
		free(ps->group_data);
	zfree(&evsel->stats);
}

static int perf_evsel__alloc_prev_raw_counts(struct perf_evsel *evsel,
					     int ncpus, int nthreads)
{
	struct perf_counts *counts;

	counts = perf_counts__new(ncpus, nthreads);
	if (counts)
		evsel->prev_raw_counts = counts;

	return counts ? 0 : -ENOMEM;
}

static void perf_evsel__free_prev_raw_counts(struct perf_evsel *evsel)
{
	perf_counts__delete(evsel->prev_raw_counts);
	evsel->prev_raw_counts = NULL;
}

static int perf_evsel__alloc_stats(struct perf_evsel *evsel, bool alloc_raw)
{
	int ncpus = perf_evsel__nr_cpus(evsel);
	int nthreads = thread_map__nr(evsel->threads);

	if (perf_evsel__alloc_stat_priv(evsel) < 0 ||
	    perf_evsel__alloc_counts(evsel, ncpus, nthreads) < 0 ||
	    (alloc_raw && perf_evsel__alloc_prev_raw_counts(evsel, ncpus, nthreads) < 0))
		return -ENOMEM;

	return 0;
}

int perf_evlist__alloc_stats(struct perf_evlist *evlist, bool alloc_raw)
{
	struct perf_evsel *evsel;

	evlist__for_each_entry(evlist, evsel) {
		if (perf_evsel__alloc_stats(evsel, alloc_raw))
			goto out_free;
	}

	return 0;

out_free:
	perf_evlist__free_stats(evlist);
	return -1;
}

void perf_evlist__free_stats(struct perf_evlist *evlist)
{
	struct perf_evsel *evsel;

	evlist__for_each_entry(evlist, evsel) {
		perf_evsel__free_stat_priv(evsel);
		perf_evsel__free_counts(evsel);
		perf_evsel__free_prev_raw_counts(evsel);
	}
}

void perf_evlist__reset_stats(struct perf_evlist *evlist)
{
	struct perf_evsel *evsel;

	evlist__for_each_entry(evlist, evsel) {
		perf_evsel__reset_stat_priv(evsel);
		perf_evsel__reset_counts(evsel);
	}
}

static void zero_per_pkg(struct perf_evsel *counter)
{
	if (counter->per_pkg_mask)
		memset(counter->per_pkg_mask, 0, MAX_NR_CPUS);
}

static int check_per_pkg(struct perf_evsel *counter,
			 struct perf_counts_values *vals, int cpu, bool *skip)
{
	unsigned long *mask = counter->per_pkg_mask;
	struct cpu_map *cpus = perf_evsel__cpus(counter);
	int s;

	*skip = false;

	if (!counter->per_pkg)
		return 0;

	if (cpu_map__empty(cpus))
		return 0;

	if (!mask) {
		mask = zalloc(MAX_NR_CPUS);
		if (!mask)
			return -ENOMEM;

		counter->per_pkg_mask = mask;
	}

	/*
	 * we do not consider an event that has not run as a good
	 * instance to mark a package as used (skip=1). Otherwise
	 * we may run into a situation where the first CPU in a package
	 * is not running anything, yet the second is, and this function
	 * would mark the package as used after the first CPU and would
	 * not read the values from the second CPU.
	 */
	if (!(vals->run && vals->ena))
		return 0;

	s = cpu_map__get_socket(cpus, cpu, NULL);
	if (s < 0)
		return -1;

	*skip = test_and_set_bit(s, mask) == 1;
	return 0;
}

static int
process_counter_values(struct perf_stat_config *config, struct perf_evsel *evsel,
		       int cpu, int thread,
		       struct perf_counts_values *count)
{
	struct perf_counts_values *aggr = &evsel->counts->aggr;
	static struct perf_counts_values zero;
	bool skip = false;

	if (check_per_pkg(evsel, count, cpu, &skip)) {
		pr_err("failed to read per-pkg counter\n");
		return -1;
	}

	if (skip)
		count = &zero;

	switch (config->aggr_mode) {
	case AGGR_THREAD:
	case AGGR_CORE:
	case AGGR_SOCKET:
	case AGGR_NONE:
		if (!evsel->snapshot)
			perf_evsel__compute_deltas(evsel, cpu, thread, count);
		perf_counts_values__scale(count, config->scale, NULL);
		if (config->aggr_mode == AGGR_NONE)
<<<<<<< HEAD
			perf_stat__update_shadow_stats(evsel, count->val, cpu);
		if (config->aggr_mode == AGGR_THREAD)
			perf_stat__update_shadow_stats(evsel, count->val, 0);
=======
			perf_stat__update_shadow_stats(evsel, count->val, cpu,
						       &rt_stat);
		if (config->aggr_mode == AGGR_THREAD) {
			if (config->stats)
				perf_stat__update_shadow_stats(evsel,
					count->val, 0, &config->stats[thread]);
			else
				perf_stat__update_shadow_stats(evsel,
					count->val, 0, &rt_stat);
		}
>>>>>>> 661e50bc
		break;
	case AGGR_GLOBAL:
		aggr->val += count->val;
		if (config->scale) {
			aggr->ena += count->ena;
			aggr->run += count->run;
		}
	case AGGR_UNSET:
	default:
		break;
	}

	return 0;
}

static int process_counter_maps(struct perf_stat_config *config,
				struct perf_evsel *counter)
{
	int nthreads = thread_map__nr(counter->threads);
	int ncpus = perf_evsel__nr_cpus(counter);
	int cpu, thread;

	if (counter->system_wide)
		nthreads = 1;

	for (thread = 0; thread < nthreads; thread++) {
		for (cpu = 0; cpu < ncpus; cpu++) {
			if (process_counter_values(config, counter, cpu, thread,
						   perf_counts(counter->counts, cpu, thread)))
				return -1;
		}
	}

	return 0;
}

int perf_stat_process_counter(struct perf_stat_config *config,
			      struct perf_evsel *counter)
{
	struct perf_counts_values *aggr = &counter->counts->aggr;
	struct perf_stat_evsel *ps = counter->stats;
	u64 *count = counter->counts->aggr.values;
	int i, ret;

	aggr->val = aggr->ena = aggr->run = 0;

	/*
	 * We calculate counter's data every interval,
	 * and the display code shows ps->res_stats
	 * avg value. We need to zero the stats for
	 * interval mode, otherwise overall avg running
	 * averages will be shown for each interval.
	 */
	if (config->interval)
		init_stats(ps->res_stats);

	if (counter->per_pkg)
		zero_per_pkg(counter);

	ret = process_counter_maps(config, counter);
	if (ret)
		return ret;

	if (config->aggr_mode != AGGR_GLOBAL)
		return 0;

	if (!counter->snapshot)
		perf_evsel__compute_deltas(counter, -1, -1, aggr);
	perf_counts_values__scale(aggr, config->scale, &counter->counts->scaled);

	for (i = 0; i < 3; i++)
		update_stats(&ps->res_stats[i], count[i]);

	if (verbose > 0) {
		fprintf(config->output, "%s: %" PRIu64 " %" PRIu64 " %" PRIu64 "\n",
			perf_evsel__name(counter), count[0], count[1], count[2]);
	}

	/*
	 * Save the full runtime - to allow normalization during printout:
	 */
<<<<<<< HEAD
	perf_stat__update_shadow_stats(counter, *count, 0);
=======
	perf_stat__update_shadow_stats(counter, *count, 0, &rt_stat);
>>>>>>> 661e50bc

	return 0;
}

int perf_event__process_stat_event(struct perf_tool *tool __maybe_unused,
				   union perf_event *event,
				   struct perf_session *session)
{
	struct perf_counts_values count;
	struct stat_event *st = &event->stat;
	struct perf_evsel *counter;

	count.val = st->val;
	count.ena = st->ena;
	count.run = st->run;

	counter = perf_evlist__id2evsel(session->evlist, st->id);
	if (!counter) {
		pr_err("Failed to resolve counter for stat event.\n");
		return -EINVAL;
	}

	*perf_counts(counter->counts, st->cpu, st->thread) = count;
	counter->supported = true;
	return 0;
}

size_t perf_event__fprintf_stat(union perf_event *event, FILE *fp)
{
	struct stat_event *st = (struct stat_event *) event;
	size_t ret;

	ret  = fprintf(fp, "\n... id %" PRIu64 ", cpu %d, thread %d\n",
		       st->id, st->cpu, st->thread);
	ret += fprintf(fp, "... value %" PRIu64 ", enabled %" PRIu64 ", running %" PRIu64 "\n",
		       st->val, st->ena, st->run);

	return ret;
}

size_t perf_event__fprintf_stat_round(union perf_event *event, FILE *fp)
{
	struct stat_round_event *rd = (struct stat_round_event *)event;
	size_t ret;

	ret = fprintf(fp, "\n... time %" PRIu64 ", type %s\n", rd->time,
		      rd->type == PERF_STAT_ROUND_TYPE__FINAL ? "FINAL" : "INTERVAL");

	return ret;
}

size_t perf_event__fprintf_stat_config(union perf_event *event, FILE *fp)
{
	struct perf_stat_config sc;
	size_t ret;

	perf_event__read_stat_config(&sc, &event->stat_config);

	ret  = fprintf(fp, "\n");
	ret += fprintf(fp, "... aggr_mode %d\n", sc.aggr_mode);
	ret += fprintf(fp, "... scale     %d\n", sc.scale);
	ret += fprintf(fp, "... interval  %u\n", sc.interval);

	return ret;
}<|MERGE_RESOLUTION|>--- conflicted
+++ resolved
@@ -278,11 +278,6 @@
 			perf_evsel__compute_deltas(evsel, cpu, thread, count);
 		perf_counts_values__scale(count, config->scale, NULL);
 		if (config->aggr_mode == AGGR_NONE)
-<<<<<<< HEAD
-			perf_stat__update_shadow_stats(evsel, count->val, cpu);
-		if (config->aggr_mode == AGGR_THREAD)
-			perf_stat__update_shadow_stats(evsel, count->val, 0);
-=======
 			perf_stat__update_shadow_stats(evsel, count->val, cpu,
 						       &rt_stat);
 		if (config->aggr_mode == AGGR_THREAD) {
@@ -293,7 +288,6 @@
 				perf_stat__update_shadow_stats(evsel,
 					count->val, 0, &rt_stat);
 		}
->>>>>>> 661e50bc
 		break;
 	case AGGR_GLOBAL:
 		aggr->val += count->val;
@@ -375,11 +369,7 @@
 	/*
 	 * Save the full runtime - to allow normalization during printout:
 	 */
-<<<<<<< HEAD
-	perf_stat__update_shadow_stats(counter, *count, 0);
-=======
 	perf_stat__update_shadow_stats(counter, *count, 0, &rt_stat);
->>>>>>> 661e50bc
 
 	return 0;
 }
